<<<<<<< HEAD
=======
## 0.10.1 (Unreleased)

## 0.10.0 (August 2, 2017)

**This is the complete 0.9.11 to 0.10.0 CHANGELOG**

BACKWARDS INCOMPATIBILITIES / NOTES:

* A new flag `-auto-approve` has been added to `terraform apply`. This flag controls whether an interactive approval is applied before
  making the changes in the plan. For now this flag defaults to `true` to preserve previous behavior, but this will become the new default
  in a future version. We suggest that anyone running `terraform apply` in wrapper scripts or automation refer to the upgrade guide to learn
  how to prepare such wrapper scripts for the later breaking change.
* The `validate` command now checks that all variables are specified by default.  The validation will fail by default if that's not the
  case. ([#13872](https://github.com/hashicorp/terraform/issues/13872))
* `terraform state rm` now requires at least one argument. Previously, calling it with no arguments would remove all resources from state,
  which is consistent with the other `terraform state` commands but unlikely enough that we considered it better to be inconsistent here to
  reduce the risk of accidentally destroying the state.
* Terraform providers are no longer distributed as part of the main Terraform distribution. Instead, they are installed automatically as
  part of running `terraform init`. It is therefore now mandatory to run `terraform init` before any other operations that use provider
  plugins, to ensure that the required plugins are installed and properly initialized.
* The `terraform env` family of commands have been renamed to `terraform workspace`, in response to feedback that the previous naming was
  confusing due to collisions with other concepts of the same name. The commands still work the same as they did before, and the `env`
  subcommand is still supported as an alias for backward compatibility. The `env` subcommand will be removed altogether in a future release,
  so it's recommended to update any automation or wrapper scripts that use these commands.
* The `terraform init` subcommand no longer takes a SOURCE argument to copy to the current directory. The behavior has been changed to match
  that of `plan` and `apply`, so that a configuration can be provided as an argument on the commandline while initializing the current
  directory. If a module needs to be copied into the current directory before initialization, it will have to be done manually.
* The `-target` option available on several Terraform subcommands has changed behavior and **now matches potentially more resources**.  In
  particular, given an option `-target=module.foo`, resources in any descendent modules of `foo` will also be targeted, where before this
  was not true. After upgrading, be sure to look carefully at the set of changes proposed by `terraform plan` when using `-target` to ensure
  that the target is being interpreted as expected. Note that the `-target` argument is offered for exceptional circumstances only and is
  not intended for routine use.
* The `import` command requires that imported resources be specified in the configuration file. Previously, users were encouraged to import
  a resource and _then_ write the configuration block for it. This creates the risk that users could import a resource and subsequently
  create no configuration for it, which results in Terraform deleting the resource. If the imported resource is not present in the
  configuration file, the `import` command will fail.

FEATURES:

* **Separate Provider Releases:** Providers are now released independently from Terraform.
* **Automatic Provider Installation:** The required providers will be automatically installed during `terraform init`.
* **Provider Constraints:** Provider are now versioned, and version constraints may be declared in the configuration.

PROVIDERS:

* Providers now maintain their own CHANGELOGs in their respective repositories: [terraform-providers](https://github.com/terraform-providers)

IMPROVEMENTS:

* cli: Add a `-from-module` flag to `terraform init` to re-introduce the legacy `terraform init` behavior of fetching a module. ([#15666](https://github.com/hashicorp/terraform/issues/15666))
* backend/s3: Add `workspace_key_prefix` to allow a user-configurable prefix for workspaces in the S3 Backend. ([#15370](https://github.com/hashicorp/terraform/issues/15370))
* cli: `terraform apply` now has an option `-auto-approve=false` that produces an interactive prompt to approve the generated plan. This will become the default workflow in a future Terraform version. ([#7251](https://github.com/hashicorp/terraform/issues/7251))
* cli: `terraform workspace show` command prints the current workspace name in a way that's more convenient for processing in wrapper scripts. ([#15157](https://github.com/hashicorp/terraform/issues/15157))
* cli: `terraform state rm` will now generate an error if no arguments are passed, whereas before it treated it as an open resource address selecting _all_ resources ([#15283](https://github.com/hashicorp/terraform/issues/15283))
* cli: Files in the config directory ending in `.auto.tfvars` are now loaded automatically (in lexicographical order) in addition to the single `terraform.tfvars` file that auto-loaded previously. ([#13306](https://github.com/hashicorp/terraform/issues/13306))
* Providers no longer in the main Terraform distribution; installed automatically by init instead ([#15208](https://github.com/hashicorp/terraform/issues/15208))
* cli: `terraform env` command renamed to `terraform workspace` ([#14952](https://github.com/hashicorp/terraform/issues/14952))
* cli: `terraform init` command now has `-upgrade` option to download the latest versions (within specified constraints) of modules and provider plugins.
* cli: The `-target` option to various Terraform operation can now target resources in descendent modules. ([#15314](https://github.com/hashicorp/terraform/issues/15314))
* cli: Minor updates to `terraform plan` output: use standard resource address syntax, more visually-distinct `-/+` actions, and more ([#15362](https://github.com/hashicorp/terraform/issues/15362))
* config: New interpolation function `contains`, to find if a given string exists in a list of strings. ([#15322](https://github.com/hashicorp/terraform/issues/15322))

BUG FIXES:

* provisioner/chef: fix panic ([#15617](https://github.com/hashicorp/terraform/issues/15617))
* Don't show a message about the path to the state file if the state is remote ([#15435](https://github.com/hashicorp/terraform/issues/15435))
* Fix crash when `terraform graph` is run with no configuration ([#15588](https://github.com/hashicorp/terraform/issues/15588))
* Handle correctly the `.exe` suffix on locally-compiled provider plugins on Windows systems. ([#15587](https://github.com/hashicorp/terraform/issues/15587))
* config: Fixed a parsing issue in the interpolation language HIL that was causing misinterpretation of literal strings ending with escaped backslashes ([#15415](https://github.com/hashicorp/terraform/issues/15415))
* core: the S3 Backend was failing to remove the state file checksums from DynamoDB when deleting a workspace ([#15383](https://github.com/hashicorp/terraform/issues/15383))
* core: Improved reslience against crashes for a certain kind of inconsistency in the representation of list values in state. ([#15390](https://github.com/hashicorp/terraform/issues/15390))
* core: Display correct to and from backends in copy message when migrating to new remote state ([#15318](https://github.com/hashicorp/terraform/issues/15318))
* core: Fix a regression from 0.9.6 that was causing the tally of resources to create to be double-counted sometimes in the plan output ([#15344](https://github.com/hashicorp/terraform/issues/15344))
* cli: the state `rm` and `mv` commands were always loading a state from a Backend, and ignoring the `-state` flag ([#15388](https://github.com/hashicorp/terraform/issues/15388))
* cli: certain prompts in `terraform init` were respecting `-input=false` but not the `TF_INPUT` environment variable ([#15391](https://github.com/hashicorp/terraform/issues/15391))
* state: Further work, building on [#15423](https://github.com/hashicorp/terraform/issues/15423), to improve the internal design of the state managers to make this code more maintainable and reduce the risk of regressions; this may lead to slight changes to the number of times Terraform writes to remote state and how the serial is implemented with respect to those writes, which does not affect outward functionality but is worth noting if you log or inspect state updates for debugging purposes.
* config: Interpolation function `cidrhost` was not correctly calcluating host addresses under IPv6 CIDR prefixes ([#15321](https://github.com/hashicorp/terraform/issues/15321))
* provisioner/chef: Prevent a panic while trying to read the connection info ([#15271](https://github.com/hashicorp/terraform/issues/15271))
* provisioner/file: Refactor the provisioner validation function to prevent false positives ([#15273](https://github.com/hashicorp/terraform/issues/15273))

INTERNAL CHANGES:

* helper/schema: Actively disallow reserved field names in schema ([#15522](https://github.com/hashicorp/terraform/issues/15522))
* helper/schema: Force field names to be alphanum lowercase + underscores ([#15562](https://github.com/hashicorp/terraform/issues/15562))


## 0.10.0-rc1 to 0.10.0 (August 2, 2017)

BUG FIXES:

* provisioner/chef: fix panic ([#15617](https://github.com/hashicorp/terraform/issues/15617))

IMPROVEMENTS:

* cli: Add a `-from-module` flag to `terraform init` to re-introduce the legacy `terraform init` behavior of fetching a module. ([#15666](https://github.com/hashicorp/terraform/issues/15666))


## 0.10.0-rc1 (July 19, 2017)

BUG FIXES:

* Don't show a message about the path to the state file if the state is remote ([#15435](https://github.com/hashicorp/terraform/issues/15435))
* Fix crash when `terraform graph` is run with no configuration ([#15588](https://github.com/hashicorp/terraform/issues/15588))
* Handle correctly the `.exe` suffix on locally-compiled provider plugins on Windows systems. ([#15587](https://github.com/hashicorp/terraform/issues/15587))

INTERNAL CHANGES:

* helper/schema: Actively disallow reserved field names in schema ([#15522](https://github.com/hashicorp/terraform/issues/15522))
* helper/schema: Force field names to be alphanum lowercase + underscores ([#15562](https://github.com/hashicorp/terraform/issues/15562))

## 0.10.0-beta2 (July 6, 2017)

BACKWARDS INCOMPATIBILITIES / NOTES:

* A new flag `-auto-approve` has been added to `terraform apply`. This flag controls whether an interactive approval is applied before making the changes in the plan. For now this flag defaults to `true` to preserve previous behavior, but this will become the new default in a future version. We suggest that anyone running `terraform apply` in wrapper scripts or automation refer to the upgrade guide to learn how to prepare such wrapper scripts for the later breaking change.
* The `validate` command now checks that all variables are specified by default.
  The validation will fail by default if that's not the case. ([#13872](https://github.com/hashicorp/terraform/issues/13872))
* `terraform state rm` now requires at least one argument. Previously, calling it with no arguments would remove all resources from state, which is consistent with the other `terraform state` commands but unlikely enough that we considered it better to be inconsistent here to reduce the risk of accidentally destroying the state.

IMPROVEMENTS:

* backend/s3: Add `workspace_key_prefix` to allow a user-configurable prefix for workspaces in the S3 Backend. ([#15370](https://github.com/hashicorp/terraform/issues/15370))
* cli: `terraform apply` now has an option `-auto-approve=false` that produces an interactive prompt to approve the generated plan. This will become the default workflow in a future Terraform version. ([#7251](https://github.com/hashicorp/terraform/issues/7251))
* cli: `terraform workspace show` command prints the current workspace name in a way that's more convenient for processing in wrapper scripts. ([#15157](https://github.com/hashicorp/terraform/issues/15157))
* cli: `terraform state rm` will now generate an error if no arguments are passed, whereas before it treated it as an open resource address selecting _all_ resources ([#15283](https://github.com/hashicorp/terraform/issues/15283))
* cli: Files in the config directory ending in `.auto.tfvars` are now loaded automatically (in lexicographical order) in addition to the single `terraform.tfvars` file that auto-loaded previously. ([#13306](https://github.com/hashicorp/terraform/issues/13306))

BUG FIXES:

* config: Fixed a parsing issue in the interpolation language HIL that was causing misinterpretation of literal strings ending with escaped backslashes ([#15415](https://github.com/hashicorp/terraform/issues/15415))
* core: the S3 Backend was failing to remove the state file checksums from DynamoDB when deleting a workspace ([#15383](https://github.com/hashicorp/terraform/issues/15383))
* core: Improved reslience against crashes for a certain kind of inconsistency in the representation of list values in state. ([#15390](https://github.com/hashicorp/terraform/issues/15390))
* core: Display correct to and from backends in copy message when migrating to new remote state ([#15318](https://github.com/hashicorp/terraform/issues/15318))
* core: Fix a regression from 0.9.6 that was causing the tally of resources to create to be double-counted sometimes in the plan output ([#15344](https://github.com/hashicorp/terraform/issues/15344))
* cli: the state `rm` and `mv` commands were always loading a state from a Backend, and ignoring the `-state` flag ([#15388](https://github.com/hashicorp/terraform/issues/15388))
* cli: certain prompts in `terraform init` were respecting `-input=false` but not the `TF_INPUT` environment variable ([#15391](https://github.com/hashicorp/terraform/issues/15391))
* state: Further work, building on [#15423](https://github.com/hashicorp/terraform/issues/15423), to improve the internal design of the state managers to make this code more maintainable and reduce the risk of regressions; this may lead to slight changes to the number of times Terraform writes to remote state and how the serial is implemented with respect to those writes, which does not affect outward functionality but is worth noting if you log or inspect state updates for debugging purposes.

## 0.10.0-beta1 (June 22, 2017)

BACKWARDS INCOMPATIBILITIES / NOTES:

* Terraform providers are no longer distributed as part of the main Terraform distribution. Instead, they are installed automatically
  as part of running `terraform init`. It is therefore now mandatory to run `terraform init` before any other operations that use
  provider plugins, to ensure that the required plugins are installed and properly initialized.
* The `terraform env` family of commands have been renamed to `terraform workspace`, in response to feedback that the previous naming
  was confusing due to collisions with other concepts of the same name. The commands still work the same as they did before, and
  the `env` subcommand is still supported as an alias for backward compatibility. The `env` subcommand will be removed altogether in
  a future release, so it's recommended to update any automation or wrapper scripts that use these commands.
* The `terraform init` subcommand no longer takes a SOURCE argument to copy to the current directory. The behavior has
  been changed to match that of `plan` and `apply`, so that a configuration can be provided as an argument on the
  commandline while initializing the current directory. If a module needs to be copied into the current directory before
  initialization, it will have to be done manually.
* The `-target` option available on several Terraform subcommands has changed behavior and **now matches potentially more resources**.
  In particular, given an option `-target=module.foo`, resources in any descendent modules of `foo` will also be targeted, where before
  this was not true. After upgrading, be sure to look carefully at the set of changes proposed by `terraform plan` when using `-target`
  to ensure that the target is being interpreted as expected. Note that the `-target` argument is offered for exceptional circumstances
  only and is not intended for routine use.
* The `import` command requires that imported resources be specified in the configuration file. Previously, users were encouraged to
  import a resource and _then_ write the configuration block for it. This creates the risk that users could import a resource and
  subsequently create no configuration for it, which results in Terraform deleting the resource. If the imported resource is not
  present in the configuration file, the `import` command will fail.

IMPROVEMENTS:

* Providers no longer in the main Terraform distribution; installed automatically by init instead ([#15208](https://github.com/hashicorp/terraform/issues/15208))
* cli: `terraform env` command renamed to `terraform workspace` ([#14952](https://github.com/hashicorp/terraform/issues/14952))
* cli: `terraform init` command now has `-upgrade` option to download the latest versions (within specified constraints) of modules and provider plugins.
* cli: The `-target` option to various Terraform operation can now target resources in descendent modules. ([#15314](https://github.com/hashicorp/terraform/issues/15314))
* cli: Minor updates to `terraform plan` output: use standard resource address syntax, more visually-distinct `-/+` actions, and more ([#15362](https://github.com/hashicorp/terraform/issues/15362))
* config: New interpolation function `contains`, to find if a given string exists in a list of strings. ([#15322](https://github.com/hashicorp/terraform/issues/15322))

BUG FIXES:

* config: Interpolation function `cidrhost` was not correctly calcluating host addresses under IPv6 CIDR prefixes ([#15321](https://github.com/hashicorp/terraform/issues/15321))
* provisioner/chef: Prevent a panic while trying to read the connection info ([#15271](https://github.com/hashicorp/terraform/issues/15271))
* provisioner/file: Refactor the provisioner validation function to prevent false positives ([#15273](https://github.com/hashicorp/terraform/issues/15273))

>>>>>>> 8e6a0845
## 0.9.11 (Jul 3, 2017)

BUG FIXES:

* core: Hotfix for issue where a state from a plan was reported as not equal to the same state stored to a backend. This arose from the fix for the previous issue where the incorrect copy of the state was being used when applying with a plan. ([#15460](https://github.com/hashicorp/terraform/issues/15460))


## 0.9.10 (June 29, 2017)

BUG FIXES:

* core: Hotfix for issue where state index wasn't getting properly incremented when applying a change containing only data source updates and/or resource drift. (That is, state changes made during refresh.)
  This issue is significant only for the "atlas" backend, since that backend verifies on the server that state serial numbers are being used consistently. ([#15423](https://github.com/hashicorp/terraform/issues/15423))

## 0.9.9 (June 26, 2017)

BUG FIXES:

<<<<<<< HEAD
* provisioner/file: Refactor the provisioner validation function to prevent false positives ([#15273](https://github.com/hashicorp/terraform/issues/15273))
* provisioner/chef: Prevent a panic while trying to read the connection info ([#15271](https://github.com/hashicorp/terraform/issues/15271))
=======
 * provisioner/file: Refactor the provisioner validation function to prevent false positives ([#15273](https://github.com/hashicorp/terraform/issues/15273)))
 * provisioner/chef: Prevent a panic while trying to read the connection info ([#15271](https://github.com/hashicorp/terraform/issues/15271)))
>>>>>>> 8e6a0845

## 0.9.8 (June 7, 2017)

NOTE:

* The 0.9.7 release had a bug with its new feature of periodically persisting state to the backend during an apply, as part of [[#14834](https://github.com/hashicorp/terraform/issues/14834)]. This change has been reverted in this release and will be re-introduced at a later time once it has been made to work properly.

IMPROVEMENTS:

* provider/google: `network` argument in `google_compute_instance_group` is now optional ([#13493](https://github.com/hashicorp/terraform/issues/13493))
* provider/google: Add support for `draining_timeout_sec` to `google_compute_backend_service`. ([#14559](https://github.com/hashicorp/terraform/issues/14559))

BUG FIXES:

* provider/aws: fixed reading network configurations for `spot_fleet_request` ([#13748](https://github.com/hashicorp/terraform/issues/13748))

## 0.9.7 (June 7, 2017)

BACKWARDS INCOMPATIBILITIES / NOTES:

* The `lock_table` attribute in the S3 backend configuration has been deprecated in favor of `dynamodb_table`, which better reflects that the table is no longer only used for locks. ([#14949](https://github.com/hashicorp/terraform/issues/14949))

FEATURES:

 * **New Data Source:** `aws_elastic_beanstalk_solution_stack` ([#14944](https://github.com/hashicorp/terraform/issues/14944))
 * **New Data Source:** `aws_elasticache_cluster` ([#14895](https://github.com/hashicorp/terraform/issues/14895))
 * **New Data Source:** `aws_ssm_parameter` ([#15035](https://github.com/hashicorp/terraform/issues/15035))
 * **New Data Source:** `azurerm_public_ip` ([#15110](https://github.com/hashicorp/terraform/issues/15110))
 * **New Resource:** `aws_ssm_parameter` ([#15035](https://github.com/hashicorp/terraform/issues/15035))
 * **New Resource:** `aws_ssm_patch_baseline` ([#14954](https://github.com/hashicorp/terraform/issues/14954))
 * **New Resource:** `aws_ssm_patch_group` ([#14954](https://github.com/hashicorp/terraform/issues/14954))
 * **New Resource:** `librato_metric` ([#14562](https://github.com/hashicorp/terraform/issues/14562))
 * **New Resource:** `digitalocean_certificate` ([#14578](https://github.com/hashicorp/terraform/issues/14578))
 * **New Resource:** `vcd_edgegateway_vpn` ([#13123](https://github.com/hashicorp/terraform/issues/13123))
 * **New Resource:** `vault_mount` ([#14456](https://github.com/hashicorp/terraform/issues/14456))
 * **New Interpolation Function:** `bcrypt` ([#14725](https://github.com/hashicorp/terraform/issues/14725))

IMPROVEMENTS:

* backend/consul: Storing state to Consul now uses Check-And-Set (CAS) by default to avoid inconsistent state, and will automatically attempt to re-acquire a lock if it is lost during Terraform execution. ([#14930](https://github.com/hashicorp/terraform/issues/14930))
* core: Remote state is now persisted more frequently to minimize data loss in the event of a crash. ([#14834](https://github.com/hashicorp/terraform/issues/14834))
* provider/alicloud: Add the function of replacing ecs instance's system disk ([#15048](https://github.com/hashicorp/terraform/issues/15048))
* provider/aws: Expose RDS instance and cluster resource id ([#14882](https://github.com/hashicorp/terraform/issues/14882))
* provider/aws: Export internal tunnel addresses + document ([#14835](https://github.com/hashicorp/terraform/issues/14835))
* provider/aws: Fix misleading error in aws_route validation ([#14972](https://github.com/hashicorp/terraform/issues/14972))
* provider/aws: Support import of aws_lambda_event_source_mapping ([#14898](https://github.com/hashicorp/terraform/issues/14898))
* provider/aws: Add support for a configurable timeout in db_option_group ([#15023](https://github.com/hashicorp/terraform/issues/15023))
* provider/aws: Add task_parameters parameter to aws_ssm_maintenance_window_task resource ([#15104](https://github.com/hashicorp/terraform/issues/15104))
* provider/aws: Expose reason of EMR cluster termination ([#15117](https://github.com/hashicorp/terraform/issues/15117))
* provider/aws: `data.aws_acm_certificate` can now filter by `type` ([#15063](https://github.com/hashicorp/terraform/issues/15063))
* provider/azurerm: Ignore case sensivity in Azurerm resource enums ([#14861](https://github.com/hashicorp/terraform/issues/14861))
* provider/digitalocean: Add support for changing TTL on DigitalOcean domain records. ([#14805](https://github.com/hashicorp/terraform/issues/14805))
* provider/google: Add ability to import Google Compute persistent disks ([#14573](https://github.com/hashicorp/terraform/issues/14573))
* provider/google: `google_container_cluster.master_auth` should be optional ([#14630](https://github.com/hashicorp/terraform/issues/14630))
* provider/google: Add CORS support for `google_storage_bucket` ([#14695](https://github.com/hashicorp/terraform/issues/14695))
* provider/google: Allow resizing of Google Cloud persistent disks ([#15077](https://github.com/hashicorp/terraform/issues/15077))
* provider/google: Add private_ip_google_access update support to google_compute_subnetwork ([#15125](https://github.com/hashicorp/terraform/issues/15125))
* provider/heroku: can now import Heroku Spaces ([#14973](https://github.com/hashicorp/terraform/issues/14973))
* provider/kubernetes: Upgrade K8S from 1.5.3 to 1.6.1 ([#14923](https://github.com/hashicorp/terraform/issues/14923))
* provider/kubernetes: Provide more details about why PVC failed to bind ([#15019](https://github.com/hashicorp/terraform/issues/15019))
* provider/kubernetes: Allow sourcing config_path from `KUBECONFIG` env var ([#14889](https://github.com/hashicorp/terraform/issues/14889))
* provider/openstack: Add support provider networks ([#10265](https://github.com/hashicorp/terraform/issues/10265))
* provider/openstack: Allow numerical protocols in security group rules ([#14917](https://github.com/hashicorp/terraform/issues/14917))
* provider/openstack: Sort request/response headers in debug output ([#14956](https://github.com/hashicorp/terraform/issues/14956))
* provider/openstack: Add support for FWaaS routerinsertion extension ([#12589](https://github.com/hashicorp/terraform/issues/12589))
* provider/openstack: Add Terraform version to UserAgent string ([#14955](https://github.com/hashicorp/terraform/issues/14955))
* provider/openstack: Optimize the printing of debug output ([#15086](https://github.com/hashicorp/terraform/issues/15086))
* provisioner/chef: Use `helpers.shema.Provisoner` in Chef provisioner V2 ([#14681](https://github.com/hashicorp/terraform/issues/14681))

BUG FIXES:

* provider/alicloud: set `alicloud_nat_gateway` zone to be Computed to avoid perpetual diffs ([#15050](https://github.com/hashicorp/terraform/issues/15050))
* provider/alicloud: set provider to read env vars for access key and secrey key if empty strings ([#15050](https://github.com/hashicorp/terraform/issues/15050))
* provider/alicloud: Fix vpc and vswitch bugs while creating vpc and vswitch ([#15082](https://github.com/hashicorp/terraform/issues/15082))
* provider/alicloud: Fix allocating public ip bug ([#15049](https://github.com/hashicorp/terraform/issues/15049))
* provider/alicloud: Fix security group rules nic_type bug ([#15114](https://github.com/hashicorp/terraform/issues/15114))
* provider/aws: ForceNew aws_launch_config on ebs_block_device change ([#14899](https://github.com/hashicorp/terraform/issues/14899))
* provider/aws: Avoid crash when EgressOnly IGW disappears ([#14929](https://github.com/hashicorp/terraform/issues/14929))
* provider/aws: Allow IPv6/IPv4 addresses to coexist ([#13702](https://github.com/hashicorp/terraform/issues/13702))
* provider/aws: Expect exception on deletion of APIG Usage Plan Key ([#14958](https://github.com/hashicorp/terraform/issues/14958))
* provider/aws: Fix panic on nil dead_letter_config ([#14964](https://github.com/hashicorp/terraform/issues/14964))
* provider/aws: Work around IAM eventual consistency in CW Log Subs ([#14959](https://github.com/hashicorp/terraform/issues/14959))
* provider/aws: Fix ModifyInstanceAttribute on new instances ([#14992](https://github.com/hashicorp/terraform/issues/14992))
* provider/aws: Fix issue with removing tags in aws_cloudwatch_log_group ([#14886](https://github.com/hashicorp/terraform/issues/14886))
* provider/aws: Raise timeout for VPC DHCP options creation to 5 mins ([#15084](https://github.com/hashicorp/terraform/issues/15084))
* provider/aws: Retry Redshift cluster deletion on InvalidClusterState ([#15068](https://github.com/hashicorp/terraform/issues/15068))
* provider/aws: Retry Lambda func creation on IAM error ([#15067](https://github.com/hashicorp/terraform/issues/15067))
* provider/aws: Retry ECS service creation on ClusterNotFoundException ([#15066](https://github.com/hashicorp/terraform/issues/15066))
* provider/aws: Retry ECS service update on ServiceNotFoundException ([#15073](https://github.com/hashicorp/terraform/issues/15073))
* provider/aws: Retry DB parameter group delete on InvalidDBParameterGroupState ([#15071](https://github.com/hashicorp/terraform/issues/15071))
* provider/aws: Guard against panic when no aws_default_vpc found ([#15070](https://github.com/hashicorp/terraform/issues/15070))
* provider/aws: Guard against panic if no NodeGroupMembers returned in `elasticache_replication_group` ([#13488](https://github.com/hashicorp/terraform/issues/13488))
* provider/aws: Revoke default ipv6 egress rule for aws_security_group ([#15075](https://github.com/hashicorp/terraform/issues/15075))
* provider/aws: Lambda ENI deletion fails on destroy ([#11849](https://github.com/hashicorp/terraform/issues/11849))
* provider/aws: Add gov and cn hosted zone Ids to aws_elb_hosted_zone data source ([#15149](https://github.com/hashicorp/terraform/issues/15149))
* provider/azurerm: VM - making `os_profile` optional ([#14176](https://github.com/hashicorp/terraform/issues/14176))
* provider/azurerm: Preserve the Subnet properties on Update ([#13877](https://github.com/hashicorp/terraform/issues/13877))
* provider/datadog: make datadog_user verified a computed attribute ([#15034](https://github.com/hashicorp/terraform/issues/15034))
* provider/datadog: use correct evaluation_delay parameter ([#14878](https://github.com/hashicorp/terraform/issues/14878))
* provider/digitalocean: Refresh DO loadbalancer from state if 404 ([#14897](https://github.com/hashicorp/terraform/issues/14897))
* provider/github: Do not set incorrect values in github_team data source ([#14859](https://github.com/hashicorp/terraform/issues/14859))
* provider/google: use a mutex to prevent concurrent sql instance operations ([#14424](https://github.com/hashicorp/terraform/issues/14424))
* provider/google: Set instances to computed in compute_instance_group ([#15025](https://github.com/hashicorp/terraform/issues/15025))
* provider/google: Make google_compute_autoscaler use Update instead of Patch. ([#15101](https://github.com/hashicorp/terraform/issues/15101))
* provider/kubernetes: Ignore internal k8s labels in `kubernetes_persistent_volume` ([#13716](https://github.com/hashicorp/terraform/issues/13716))
* provider/librato: Add retry to librato_alert ([#15118](https://github.com/hashicorp/terraform/issues/15118))
* provider/postgresql: Fix for leaking credentials in the provider ([#14817](https://github.com/hashicorp/terraform/issues/14817))
* provider/postgresql: Drop the optional WITH token from CREATE ROLE. ([#14864](https://github.com/hashicorp/terraform/issues/14864))
* provider/rancher: refresh rancher_host from state on nil or removed host ([#15015](https://github.com/hashicorp/terraform/issues/15015))

## 0.9.6 (May 25, 2017)

BACKWARDS INCOMPATIBILITIES / NOTES:

* When assigning a "splat variable" to a resource attribute, like `foo = "${some_resource.foo.*.baz}"`, it is no longer required (nor recommended) to wrap the string in list brackets. The extra brackets continue to be allowed for resource attributes for compatibility, but this will cease to be allowed in a future version. ([#14737](https://github.com/hashicorp/terraform/issues/14737))
* provider/aws: Allow lightsail resources to work in other regions. Previously Terraform would automatically configure lightsail resources to run solely in `us-east-1`. This means that if a provider was initialized with a different region than `us-east-1`, users will need to create a provider alias to maintain their lightsail resources in us-east-1 [[#14685](https://github.com/hashicorp/terraform/issues/14685)].
* provider/aws: Users of `aws_cloudfront_distribution` `default_cache_behavior` will notice that cookies is now a required value - even if that value is none ([#12628](https://github.com/hashicorp/terraform/issues/12628))
* provider/google: Users of `google_compute_health_check` who were not setting a value for the `host` property of `http_health_check` or `https_health_check` previously had a faulty default value. This has been fixed and will show as a change in terraform plan/apply. ([#14441](https://github.com/hashicorp/terraform/issues/14441))

FEATURES:

* **New Provider:** `ovh` ([#12669](https://github.com/hashicorp/terraform/issues/12669))
* **New Resource:** `aws_default_subnet` ([#14476](https://github.com/hashicorp/terraform/issues/14476))
* **New Resource:** `aws_default_vpc` ([#11710](https://github.com/hashicorp/terraform/issues/11710))
* **New Resource:** `aws_default_vpc_dhcp_options` ([#14475](https://github.com/hashicorp/terraform/issues/14475))
* **New Resource:** `aws_devicefarm_project` ([#14288](https://github.com/hashicorp/terraform/issues/14288))
* **New Resource:** `aws_wafregional_ipset` ([#13705](https://github.com/hashicorp/terraform/issues/13705))
* **New Resource:** `aws_wafregional_byte_match_set` ([#13705](https://github.com/hashicorp/terraform/issues/13705))
* **New Resource:** `azurerm_express_route_circuit` ([#14265](https://github.com/hashicorp/terraform/issues/14265))
* **New Resource:** `gitlab_deploy_key` ([#14734](https://github.com/hashicorp/terraform/issues/14734))
* **New Resource:** `gitlab_group` ([#14490](https://github.com/hashicorp/terraform/issues/14490))
* **New Resource:** `google_compute_router` ([#12411](https://github.com/hashicorp/terraform/issues/12411))
* **New Resource:** `google_compute_router_interface` ([#12411](https://github.com/hashicorp/terraform/issues/12411))
* **New Resource:** `google_compute_router_peer` ([#12411](https://github.com/hashicorp/terraform/issues/12411))
* **New Resource:** `kubernetes_horizontal_pod_autoscaler` ([#14763](https://github.com/hashicorp/terraform/issues/14763))
* **New Resource:** `kubernetes_service` ([#14554](https://github.com/hashicorp/terraform/issues/14554))
* **New Resource:** `openstack_dns_zone_v2` ([#14721](https://github.com/hashicorp/terraform/issues/14721))
* **New Resource:** `openstack_dns_recordset_v2` ([#14813](https://github.com/hashicorp/terraform/issues/14813))
* **New Data Source:** `aws_db_snapshot` ([#10291](https://github.com/hashicorp/terraform/issues/10291))
* **New Data Source:** `aws_kms_ciphertext` ([#14691](https://github.com/hashicorp/terraform/issues/14691))
* **New Data Source:** `github_user` ([#14570](https://github.com/hashicorp/terraform/issues/14570))
* **New Data Source:** `github_team` ([#14614](https://github.com/hashicorp/terraform/issues/14614))
* **New Data Source:** `google_storage_object_signed_url` ([#14643](https://github.com/hashicorp/terraform/issues/14643))
* **New Interpolation Function:** `pow` ([#14598](https://github.com/hashicorp/terraform/issues/14598))

IMPROVEMENTS:

* core: After `apply`, if the state cannot be persisted to remote for some reason then write out a local state file for recovery ([#14423](https://github.com/hashicorp/terraform/issues/14423))
* core: It's no longer required to surround an attribute value that is just a "splat" variable with a redundant set of array brackets. ([#14737](https://github.com/hashicorp/terraform/issues/14737))
* core/provider-split: Split out the Oracle OPC provider to new structure ([#14362](https://github.com/hashicorp/terraform/issues/14362))
* provider/aws: Show state reason when EC2 instance fails to launch ([#14479](https://github.com/hashicorp/terraform/issues/14479))
* provider/aws: Show last scaling activity when ASG creation/update fails ([#14480](https://github.com/hashicorp/terraform/issues/14480))
* provider/aws: Add `tags` (list of maps) for `aws_autoscaling_group` ([#13574](https://github.com/hashicorp/terraform/issues/13574))
* provider/aws: Support filtering in ASG data source ([#14501](https://github.com/hashicorp/terraform/issues/14501))
* provider/aws: Add ability to 'terraform import' aws_kms_alias resources ([#14679](https://github.com/hashicorp/terraform/issues/14679))
* provider/aws: Allow lightsail resources to work in other regions ([#14685](https://github.com/hashicorp/terraform/issues/14685))
* provider/aws: Configurable timeouts for EC2 instance + spot instance ([#14711](https://github.com/hashicorp/terraform/issues/14711))
* provider/aws: Add ability to define timeouts for DMS replication instance ([#14729](https://github.com/hashicorp/terraform/issues/14729))
* provider/aws: Add support for X-Ray tracing to aws_lambda_function ([#14728](https://github.com/hashicorp/terraform/issues/14728))
* provider/azurerm: Virtual Machine Scale Sets with managed disk support ([#13717](https://github.com/hashicorp/terraform/issues/13717))
* provider/azurerm: Virtual Machine Scale Sets with single placement option support ([#14510](https://github.com/hashicorp/terraform/issues/14510))
* provider/azurerm: Adding support for VMSS Data Disks using Managed Disk feature ([#14608](https://github.com/hashicorp/terraform/issues/14608))
* provider/azurerm: Adding support for 4TB disks ([#14688](https://github.com/hashicorp/terraform/issues/14688))
* provider/cloudstack: Load the provider configuration from a CloudMonkey config file ([#13926](https://github.com/hashicorp/terraform/issues/13926))
* provider/datadog: Add last aggregator to datadog_timeboard resource ([#14391](https://github.com/hashicorp/terraform/issues/14391))
* provider/datadog: Added new evaluation_delay parameter ([#14433](https://github.com/hashicorp/terraform/issues/14433))
* provider/docker: Allow Windows Docker containers to map volumes ([#13584](https://github.com/hashicorp/terraform/issues/13584))
* provider/docker: Add `network_alias` to `docker_container` resource ([#14710](https://github.com/hashicorp/terraform/issues/14710))
* provider/fastly: Mark the `s3_access_key`, `s3_secret_key`, & `secret_key` fields as sensitive ([#14634](https://github.com/hashicorp/terraform/issues/14634))
* provider/gitlab: Add namespcace ID attribute to `gitlab_project` ([#14483](https://github.com/hashicorp/terraform/issues/14483))
* provider/google: Add a `url` attribute to `google_storage_bucket` ([#14393](https://github.com/hashicorp/terraform/issues/14393))
* provider/google: Make google resource storage bucket importable ([#14455](https://github.com/hashicorp/terraform/issues/14455))
* provider/google: Add support for privateIpGoogleAccess on subnetworks ([#14234](https://github.com/hashicorp/terraform/issues/14234))
* provider/google: Add import support to `google_sql_user` ([#14457](https://github.com/hashicorp/terraform/issues/14457))
* provider/google: add failover parameter to `google_sql_database_instance` ([#14336](https://github.com/hashicorp/terraform/issues/14336))
* provider/google: resource_compute_disks can now reference snapshots using the snapshot URL ([#14774](https://github.com/hashicorp/terraform/issues/14774))
* provider/heroku: Add import support for `heroku_pipeline` resource ([#14486](https://github.com/hashicorp/terraform/issues/14486))
* provider/heroku: Add import support for `heroku_pipeline_coupling` resource ([#14495](https://github.com/hashicorp/terraform/issues/14495))
* provider/heroku: Add import support for `heroku_addon` resource ([#14508](https://github.com/hashicorp/terraform/issues/14508))
* provider/openstack: Add support for all protocols in Security Group Rules ([#14307](https://github.com/hashicorp/terraform/issues/14307))
* provider/openstack: Add support for updating Subnet Allocation Pools ([#14782](https://github.com/hashicorp/terraform/issues/14782))
* provider/openstack: Enable Security Group Updates ([#14815](https://github.com/hashicorp/terraform/issues/14815))
* provider/rancher: Add member support to `rancher_environment` ([#14563](https://github.com/hashicorp/terraform/issues/14563))
* provider/rundeck: adds `description` to `command` schema in `rundeck_job` resource ([#14352](https://github.com/hashicorp/terraform/issues/14352))
* provider/scaleway: allow public_ip to be set on server resource ([#14515](https://github.com/hashicorp/terraform/issues/14515))
* provider/vsphere: Exposing moid value from vm resource ([#14793](https://github.com/hashicorp/terraform/issues/14793))

BUG FIXES:

* core: Store and verify checksums for S3 remote state to prevent fetching a stale state ([#14746](https://github.com/hashicorp/terraform/issues/14746))
* core: Allow -force-unlock of an S3 named state ([#14680](https://github.com/hashicorp/terraform/issues/14680))
* core: Fix incorrect errors when validatin nested objects ([#14784](https://github.com/hashicorp/terraform/issues/14784)] [[#14801](https://github.com/hashicorp/terraform/issues/14801))
* core: When using `-target`, any outputs that include attributes of the targeted resources are now updated ([#14186](https://github.com/hashicorp/terraform/issues/14186))
* core: Fixed 0.9.5 regression with the conditional operator `.. ? .. : ..` failing to type check with unknown/computed values ([#14454](https://github.com/hashicorp/terraform/issues/14454))
* core: Fixed 0.9 regression causing issues during refresh when adding new data resource instances using `count` ([#14098](https://github.com/hashicorp/terraform/issues/14098))
* core: Fixed crasher when populating a "splat variable" from an empty (nil) module state. ([#14526](https://github.com/hashicorp/terraform/issues/14526))
* core: fix bad Sprintf in backend migration message ([#14601](https://github.com/hashicorp/terraform/issues/14601))
* core: Addressed 0.9.5 issue with passing partially-unknown splat results through module variables, by removing the requirement to pass a redundant list level. ([#14737](https://github.com/hashicorp/terraform/issues/14737))
* provider/aws: Allow updating constraints in WAF SizeConstraintSet + no constraints ([#14661](https://github.com/hashicorp/terraform/issues/14661))
* provider/aws: Allow updating tuples in WAF ByteMatchSet + no tuples ([#14071](https://github.com/hashicorp/terraform/issues/14071))
* provider/aws: Allow updating tuples in WAF SQLInjectionMatchSet + no tuples ([#14667](https://github.com/hashicorp/terraform/issues/14667))
* provider/aws: Allow updating tuples in WAF XssMatchSet + no tuples ([#14671](https://github.com/hashicorp/terraform/issues/14671))
* provider/aws: Increase EIP update timeout ([#14381](https://github.com/hashicorp/terraform/issues/14381))
* provider/aws: Increase timeout for creating security group ([#14380](https://github.com/hashicorp/terraform/issues/14380)] [[#14724](https://github.com/hashicorp/terraform/issues/14724))
* provider/aws: Increase timeout for (dis)associating IPv6 addr to/from subnet ([#14401](https://github.com/hashicorp/terraform/issues/14401))
* provider/aws: Increase timeout for retrying creation of IAM server cert ([#14609](https://github.com/hashicorp/terraform/issues/14609))
* provider/aws: Increase timeout for deleting IGW ([#14705](https://github.com/hashicorp/terraform/issues/14705))
* provider/aws: Increase timeout for retrying creation of CW log subs ([#14722](https://github.com/hashicorp/terraform/issues/14722))
* provider/aws: Using the new time schema helper for RDS Instance lifecycle mgmt ([#14369](https://github.com/hashicorp/terraform/issues/14369))
* provider/aws: Using the timeout schema helper to make alb timeout cofigurable ([#14375](https://github.com/hashicorp/terraform/issues/14375))
* provider/aws: Refresh from state when CodePipeline Not Found ([#14431](https://github.com/hashicorp/terraform/issues/14431))
* provider/aws: Override spot_instance_requests volume_tags schema ([#14481](https://github.com/hashicorp/terraform/issues/14481))
* provider/aws: Allow Internet Gateway IPv6 routes ([#14484](https://github.com/hashicorp/terraform/issues/14484))
* provider/aws: ForceNew aws_launch_config when root_block_device changes ([#14507](https://github.com/hashicorp/terraform/issues/14507))
* provider/aws: Pass IAM Roles to codepipeline actions ([#14263](https://github.com/hashicorp/terraform/issues/14263))
* provider/aws: Create rule(s) for prefix-list-only AWS security group permissions on 'terraform import' ([#14528](https://github.com/hashicorp/terraform/issues/14528))
* provider/aws: Set aws_subnet ipv6_cidr_block to computed ([#14542](https://github.com/hashicorp/terraform/issues/14542))
* provider/aws: Change of aws_subnet ipv6 causing update failure ([#14545](https://github.com/hashicorp/terraform/issues/14545))
* provider/aws: Nothing to update in cloudformation should not result in errors ([#14463](https://github.com/hashicorp/terraform/issues/14463))
* provider/aws: Handling data migration in RDS snapshot restoring ([#14622](https://github.com/hashicorp/terraform/issues/14622))
* provider/aws: Mark cookies in `default_cache_behaviour` of cloudfront_distribution as required ([#12628](https://github.com/hashicorp/terraform/issues/12628))
* provider/aws: Fall back to old tagging mechanism for AWS gov and aws China ([#14627](https://github.com/hashicorp/terraform/issues/14627))
* provider/aws: Change AWS ssm_maintenance_window Read func ([#14665](https://github.com/hashicorp/terraform/issues/14665))
* provider/aws: Increase timeout for creation of route_table ([#14701](https://github.com/hashicorp/terraform/issues/14701))
* provider/aws: Retry ElastiCache cluster deletion when it's snapshotting ([#14700](https://github.com/hashicorp/terraform/issues/14700))
* provider/aws: Retry ECS service update on InvalidParameterException ([#14708](https://github.com/hashicorp/terraform/issues/14708))
* provider/aws: Retry IAM Role deletion on DeleteConflict ([#14707](https://github.com/hashicorp/terraform/issues/14707))
* provider/aws: Do not dereference source_Dest_check in aws_instance ([#14723](https://github.com/hashicorp/terraform/issues/14723))
* provider/aws: Add validation function for IAM Policies ([#14669](https://github.com/hashicorp/terraform/issues/14669))
* provider/aws: Fix panic on instance shutdown ([#14727](https://github.com/hashicorp/terraform/issues/14727))
* provider/aws: Handle migration when restoring db cluster from snapshot ([#14766](https://github.com/hashicorp/terraform/issues/14766))
* provider/aws: Provider ability to enable snapshotting on ElastiCache RG ([#14757](https://github.com/hashicorp/terraform/issues/14757))
* provider/cloudstack: `cloudstack_firewall` panicked when used with older (< v4.6) CloudStack versions ([#14044](https://github.com/hashicorp/terraform/issues/14044))
* provider/datadog: Allowed method on aggregator is `avg` ! `average` ([#14414](https://github.com/hashicorp/terraform/issues/14414))
* provider/digitalocean: Fix parsing of digitalocean dns records ([#14215](https://github.com/hashicorp/terraform/issues/14215))
* provider/github: Log HTTP requests and responses in DEBUG mode ([#14363](https://github.com/hashicorp/terraform/issues/14363))
* provider/github Check for potentially nil response from GitHub API client ([#14683](https://github.com/hashicorp/terraform/issues/14683))
* provider/google: Fix health check http/https defaults ([#14441](https://github.com/hashicorp/terraform/issues/14441))
* provider/google: Fix issue with GCP Cloud SQL Instance `disk_autoresize` ([#14582](https://github.com/hashicorp/terraform/issues/14582))
* provider/google: Fix crash creating Google Cloud SQL 2nd Generation replication instance ([#14373](https://github.com/hashicorp/terraform/issues/14373))
* provider/google: Disks now detach before getting deleted ([#14651](https://github.com/hashicorp/terraform/issues/14651))
* provider/google: Update `google_compute_target_pool`'s session_affinity default ([#14807](https://github.com/hashicorp/terraform/issues/14807))
* provider/heroku: Fix issue with setting correct CName in heroku_domain ([#14443](https://github.com/hashicorp/terraform/issues/14443))
* provider/opc: Correctly export `ip_address` in IP Addr Reservation ([#14543](https://github.com/hashicorp/terraform/issues/14543))
* provider/openstack: Handle Deleted Resources in Floating IP Association ([#14533](https://github.com/hashicorp/terraform/issues/14533))
* provider/openstack: Catch error during instance network parsing ([#14704](https://github.com/hashicorp/terraform/issues/14704))
* provider/vault: Prevent panic when no secret found ([#14435](https://github.com/hashicorp/terraform/issues/14435))

## 0.9.5 (May 11, 2017)

BACKWARDS INCOMPATIBILITIES / NOTES:

* provider/aws: Users of aws_cloudfront_distributions with custom_origins have been broken due to changes in the AWS API requiring   `OriginReadTimeout` being set for updates. This has been fixed and will show as a change in terraform plan / apply. ([#13367](https://github.com/hashicorp/terraform/issues/13367))
* provider/aws: Users of China and Gov clouds, cannot use the new tagging of volumes created as part of aws_instances ([#14055](https://github.com/hashicorp/terraform/issues/14055))
* provider/aws: Skip tag operations on cloudwatch logs in govcloud partition. Currently not supported by Amazon. ([#12414](https://github.com/hashicorp/terraform/issues/12414))
* provider/aws: More consistent (un)quoting of long TXT/SPF `aws_route53_record`s.
   Previously we were trimming first 2 quotes and now we're (correctly) trimming first and last one.
   Depending on the use of quotes in your TXT/SPF records this may result in extra diff in plan/apply ([#14170](https://github.com/hashicorp/terraform/issues/14170))

FEATURES:

* **New Provider:** `gitlab` ([#13898](https://github.com/hashicorp/terraform/issues/13898))
* **New Resource:** `aws_emr_security_configuration` ([#14080](https://github.com/hashicorp/terraform/issues/14080))
* **New Resource:** `aws_ssm_maintenance_window` ([#14087](https://github.com/hashicorp/terraform/issues/14087))
* **New Resource:** `aws_ssm_maintenance_window_target` ([#14087](https://github.com/hashicorp/terraform/issues/14087))
* **New Resource:** `aws_ssm_maintenance_window_task` ([#14087](https://github.com/hashicorp/terraform/issues/14087))
* **New Resource:** `azurerm_sql_elasticpool` ([#14099](https://github.com/hashicorp/terraform/issues/14099))
* **New Resource:** `google_bigquery_table` ([#13743](https://github.com/hashicorp/terraform/issues/13743))
* **New Resource:** `google_compute_backend_bucket` ([#14015](https://github.com/hashicorp/terraform/issues/14015))
* **New Resource:** `google_compute_snapshot` ([#12482](https://github.com/hashicorp/terraform/issues/12482))
* **New Resource:** `heroku_app_feature` ([#14035](https://github.com/hashicorp/terraform/issues/14035))
* **New Resource:** `heroku_pipeline` ([#14078](https://github.com/hashicorp/terraform/issues/14078))
* **New Resource:** `heroku_pipeline_coupling` ([#14078](https://github.com/hashicorp/terraform/issues/14078))
* **New Resource:** `kubernetes_limit_range` ([#14285](https://github.com/hashicorp/terraform/issues/14285))
* **New Resource:** `kubernetes_resource_quota` ([#13914](https://github.com/hashicorp/terraform/issues/13914))
* **New Resource:** `vault_auth_backend` ([#10988](https://github.com/hashicorp/terraform/issues/10988))
* **New Data Source:** `aws_efs_file_system` ([#14041](https://github.com/hashicorp/terraform/issues/14041))
* **New Data Source:** `http`, for retrieving text data from generic HTTP servers ([#14270](https://github.com/hashicorp/terraform/issues/14270))
* **New Data Source:** `google_container_engine_versions`, for retrieving valid versions for clusters ([#14280](https://github.com/hashicorp/terraform/issues/14280))
* **New Interpolation Function:** `log`, for computing logarithms ([#12872](https://github.com/hashicorp/terraform/issues/12872))

IMPROVEMENTS:

* core: `sha512` and `base64sha512` interpolation functions, similar to their `sha256` equivalents. ([#14100](https://github.com/hashicorp/terraform/issues/14100))
* core: It's now possible to use the index operator `[ ]` to select a known value out of a partially-known list, such as using "splat syntax" and increasing the `count`. ([#14135](https://github.com/hashicorp/terraform/issues/14135))
* provider/aws: Add support for CustomOrigin timeouts to aws_cloudfront_distribution ([#13367](https://github.com/hashicorp/terraform/issues/13367))
* provider/aws: Add support for IAMDatabaseAuthenticationEnabled ([#14092](https://github.com/hashicorp/terraform/issues/14092))
* provider/aws: aws_dynamodb_table Add support for TimeToLive ([#14104](https://github.com/hashicorp/terraform/issues/14104))
* provider/aws: Add `security_configuration` support to `aws_emr_cluster` ([#14133](https://github.com/hashicorp/terraform/issues/14133))
* provider/aws: Add support for the tenancy placement option in `aws_spot_fleet_request` ([#14163](https://github.com/hashicorp/terraform/issues/14163))
* provider/aws: `aws_db_option_group` normalizes name to lowercase ([#14192](https://github.com/hashicorp/terraform/issues/14192), [#14366](https://github.com/hashicorp/terraform/issues/14366))
* provider/aws: Add support description to aws_iam_role ([#14208](https://github.com/hashicorp/terraform/issues/14208))
* provider/aws: Add support for SSM Documents to aws_cloudwatch_event_target ([#14067](https://github.com/hashicorp/terraform/issues/14067))
* provider/aws: add additional custom service endpoint options for CloudFormation, KMS, RDS, SNS & SQS ([#14097](https://github.com/hashicorp/terraform/issues/14097))
* provider/aws: Add ARN to security group data source ([#14245](https://github.com/hashicorp/terraform/issues/14245))
* provider/aws: Improve the wording of DynamoDB Validation error message ([#14256](https://github.com/hashicorp/terraform/issues/14256))
* provider/aws: Add support for importing Kinesis Streams ([#14278](https://github.com/hashicorp/terraform/issues/14278))
* provider/aws: Add `arn` attribute to `aws_ses_domain_identity` resource ([#14306](https://github.com/hashicorp/terraform/issues/14306))
* provider/aws: Add support for targets to aws_ssm_association ([#14246](https://github.com/hashicorp/terraform/issues/14246))
* provider/aws: native redis clustering support for elasticache ([#14317](https://github.com/hashicorp/terraform/issues/14317))
* provider/aws: Support updating `aws_waf_rule` predicates ([#14089](https://github.com/hashicorp/terraform/issues/14089))
* provider/azurerm: `azurerm_template_deployment` now supports String/Int/Boolean outputs ([#13670](https://github.com/hashicorp/terraform/issues/13670))
* provider/azurerm: Expose the Private IP Address for a Load Balancer, if available ([#13965](https://github.com/hashicorp/terraform/issues/13965))
* provider/dns: Fix data dns txt record set ([#14271](https://github.com/hashicorp/terraform/issues/14271))
* provider/dnsimple: Add support for import for dnsimple_records ([#9130](https://github.com/hashicorp/terraform/issues/9130))
* provider/dyn: Add verbose Dyn provider logs ([#14076](https://github.com/hashicorp/terraform/issues/14076))
* provider/google: Add support for networkIP in compute instance templates ([#13515](https://github.com/hashicorp/terraform/issues/13515))
* provider/google: google_dns_managed_zone is now importable ([#13824](https://github.com/hashicorp/terraform/issues/13824))
* provider/google: Add support for `compute_route` ([#14065](https://github.com/hashicorp/terraform/issues/14065))
* provider/google: Add `path` to `google_pubsub_subscription` ([#14238](https://github.com/hashicorp/terraform/issues/14238))
* provider/google: Improve Service Account by offering to recreate if missing ([#14282](https://github.com/hashicorp/terraform/issues/14282))
* provider/google: Log HTTP requests and responses in DEBUG mode ([#14281](https://github.com/hashicorp/terraform/issues/14281))
* provider/google: Add additional properties for google resource storage bucket object ([#14259](https://github.com/hashicorp/terraform/issues/14259))
* provider/google: Handle all 404 checks in read functions via the new function ([#14335](https://github.com/hashicorp/terraform/issues/14335))
* provider/heroku: import heroku_app resource ([#14248](https://github.com/hashicorp/terraform/issues/14248))
* provider/nomad: Add TLS options ([#13956](https://github.com/hashicorp/terraform/issues/13956))
* provider/triton: Add support for reading provider configuration from `TRITON_*` environment variables in addition to `SDC_*`([#14000](https://github.com/hashicorp/terraform/issues/14000))
* provider/triton: Add `cloud_config` argument to `triton_machine` resources for Linux containers ([#12840](https://github.com/hashicorp/terraform/issues/12840))
* provider/triton: Add `insecure_skip_tls_verify` ([#14077](https://github.com/hashicorp/terraform/issues/14077))

BUG FIXES:

* core: `module` blocks without names are now caught in validation, along with various other block types ([#14162](https://github.com/hashicorp/terraform/issues/14162))
* core: no longer will errors and normal log output get garbled together on Windows ([#14194](https://github.com/hashicorp/terraform/issues/14194))
* core: Avoid crash on empty TypeSet blocks ([#14305](https://github.com/hashicorp/terraform/issues/14305))
* provider/aws: Update aws_ebs_volume when attached ([#14005](https://github.com/hashicorp/terraform/issues/14005))
* provider/aws: Set aws_instance volume_tags to be Computed ([#14007](https://github.com/hashicorp/terraform/issues/14007))
* provider/aws: Fix issue getting partition for federated users ([#13992](https://github.com/hashicorp/terraform/issues/13992))
* provider/aws: aws_spot_instance_request not forcenew on volume_tags ([#14046](https://github.com/hashicorp/terraform/issues/14046))
* provider/aws: Exclude aws_instance volume tagging for China and Gov Clouds ([#14055](https://github.com/hashicorp/terraform/issues/14055))
* provider/aws: Fix source_dest_check with network_interface ([#14079](https://github.com/hashicorp/terraform/issues/14079))
* provider/aws: Fixes the bug where SNS delivery policy get always recreated ([#14064](https://github.com/hashicorp/terraform/issues/14064))
* provider/aws: Increase timeouts for Route Table retries ([#14345](https://github.com/hashicorp/terraform/issues/14345))
* provider/aws: Prevent Crash when importing aws_route53_record ([#14218](https://github.com/hashicorp/terraform/issues/14218))
* provider/aws: More consistent (un)quoting of long TXT/SPF `aws_route53_record`s ([#14170](https://github.com/hashicorp/terraform/issues/14170))
* provider/aws: Retry deletion of AWSConfig Rule on ResourceInUseException ([#14269](https://github.com/hashicorp/terraform/issues/14269))
* provider/aws: Refresh ssm document from state on 404 ([#14279](https://github.com/hashicorp/terraform/issues/14279))
* provider/aws: Allow zero-value ELB and ALB names ([#14304](https://github.com/hashicorp/terraform/issues/14304))
* provider/aws: Update the ignoring of AWS specific tags ([#14321](https://github.com/hashicorp/terraform/issues/14321))
* provider/aws: Adding IPv6 address to instance causes perpetual diff ([#14355](https://github.com/hashicorp/terraform/issues/14355))
* provider/aws: Fix SG update on instance with multiple network interfaces ([#14299](https://github.com/hashicorp/terraform/issues/14299))
* provider/azurerm: Fixing a bug in `azurerm_network_interface` ([#14365](https://github.com/hashicorp/terraform/issues/14365))
* provider/digitalocean: Prevent diffs when using IDs of images instead of slugs ([#13879](https://github.com/hashicorp/terraform/issues/13879))
* provider/fastly: Changes setting conditionals to optional ([#14103](https://github.com/hashicorp/terraform/issues/14103))
* provider/google: Ignore certain project services that can't be enabled directly via the api ([#13730](https://github.com/hashicorp/terraform/issues/13730))
* provider/google: Ability to add more than 25 project services ([#13758](https://github.com/hashicorp/terraform/issues/13758))
* provider/google: Fix compute instance panic with bad disk config ([#14169](https://github.com/hashicorp/terraform/issues/14169))
* provider/google: Handle `google_storage_bucket_object` not being found ([#14203](https://github.com/hashicorp/terraform/issues/14203))
* provider/google: Handle `google_compute_instance_group_manager` not being found ([#14190](https://github.com/hashicorp/terraform/issues/14190))
* provider/google: better visibility for compute_region_backend_service ([#14301](https://github.com/hashicorp/terraform/issues/14301))
* provider/heroku: Configure buildpacks correctly for both Org Apps and non-org Apps ([#13990](https://github.com/hashicorp/terraform/issues/13990))
* provider/heroku: Fix `heroku_cert` update of ssl cert ([#14240](https://github.com/hashicorp/terraform/issues/14240))
* provider/openstack: Handle disassociating deleted FloatingIP's from a server ([#14210](https://github.com/hashicorp/terraform/issues/14210))
* provider/postgres grant role when creating database ([#11452](https://github.com/hashicorp/terraform/issues/11452))
* provider/triton: Make triton machine deletes synchronous. ([#14368](https://github.com/hashicorp/terraform/issues/14368))
* provisioner/remote-exec: Fix panic from remote_exec provisioner ([#14134](https://github.com/hashicorp/terraform/issues/14134))

## 0.9.4 (26th April 2017)

BACKWARDS INCOMPATIBILITIES / NOTES:

 * provider/template: Fix invalid MIME formatting in `template_cloudinit_config`.
   While the change itself is not breaking the data source it may be referenced
   e.g. in `aws_launch_configuration` and similar resources which are immutable
   and the formatting change will therefore trigger recreation ([#13752](https://github.com/hashicorp/terraform/issues/13752))

FEATURES:

* **New Provider:** `opc` - Oracle Public Cloud ([#13468](https://github.com/hashicorp/terraform/issues/13468))
* **New Provider:** `oneandone` ([#13633](https://github.com/hashicorp/terraform/issues/13633))
* **New Data Source:** `aws_ami_ids` ([#13844](https://github.com/hashicorp/terraform/issues/13844)] [[#13866](https://github.com/hashicorp/terraform/issues/13866))
* **New Data Source:** `aws_ebs_snapshot_ids` ([#13844](https://github.com/hashicorp/terraform/issues/13844)] [[#13866](https://github.com/hashicorp/terraform/issues/13866))
* **New Data Source:** `aws_kms_alias` ([#13669](https://github.com/hashicorp/terraform/issues/13669))
* **New Data Source:** `aws_kinesis_stream` ([#13562](https://github.com/hashicorp/terraform/issues/13562))
* **New Data Source:** `digitalocean_image` ([#13787](https://github.com/hashicorp/terraform/issues/13787))
* **New Data Source:** `google_compute_network` ([#12442](https://github.com/hashicorp/terraform/issues/12442))
* **New Data Source:** `google_compute_subnetwork` ([#12442](https://github.com/hashicorp/terraform/issues/12442))
* **New Resource:** `local_file` for creating local files (please see the docs for caveats) ([#12757](https://github.com/hashicorp/terraform/issues/12757))
* **New Resource:**  `alicloud_ess_scalinggroup` ([#13731](https://github.com/hashicorp/terraform/issues/13731))
* **New Resource:**  `alicloud_ess_scalingconfiguration` ([#13731](https://github.com/hashicorp/terraform/issues/13731))
* **New Resource:**  `alicloud_ess_scalingrule` ([#13731](https://github.com/hashicorp/terraform/issues/13731))
* **New Resource:**  `alicloud_ess_schedule` ([#13731](https://github.com/hashicorp/terraform/issues/13731))
* **New Resource:**  `alicloud_snat_entry` ([#13731](https://github.com/hashicorp/terraform/issues/13731))
* **New Resource:**  `alicloud_forward_entry` ([#13731](https://github.com/hashicorp/terraform/issues/13731))
* **New Resource:**  `aws_cognito_identity_pool` ([#13783](https://github.com/hashicorp/terraform/issues/13783))
* **New Resource:**  `aws_network_interface_attachment` ([#13861](https://github.com/hashicorp/terraform/issues/13861))
* **New Resource:**  `github_branch_protection` ([#10476](https://github.com/hashicorp/terraform/issues/10476))
* **New Resource:**  `google_bigquery_dataset` ([#13436](https://github.com/hashicorp/terraform/issues/13436))
* **New Resource:**  `heroku_space` ([#13921](https://github.com/hashicorp/terraform/issues/13921))
* **New Resource:**  `template_dir` for producing a directory from templates ([#13652](https://github.com/hashicorp/terraform/issues/13652))
* **New Interpolation Function:** `coalescelist()` ([#12537](https://github.com/hashicorp/terraform/issues/12537))


IMPROVEMENTS:

 * core: Add a `-reconfigure` flag to the `init` command, to configure a backend while ignoring any saved configuration ([#13825](https://github.com/hashicorp/terraform/issues/13825))
 * helper/schema: Disallow validation+diff suppression on computed fields ([#13878](https://github.com/hashicorp/terraform/issues/13878))
 * config: The interpolation function `cidrhost` now accepts a negative host number to count backwards from the end of the range ([#13765](https://github.com/hashicorp/terraform/issues/13765))
 * config: New interpolation function `matchkeys` for using values from one list to filter corresponding values from another list using a matching set. ([#13847](https://github.com/hashicorp/terraform/issues/13847))
 * state/remote/swift: Support Openstack request logging ([#13583](https://github.com/hashicorp/terraform/issues/13583))
 * provider/aws: Add an option to skip getting the supported EC2 platforms ([#13672](https://github.com/hashicorp/terraform/issues/13672))
 * provider/aws: Add `name_prefix` support to `aws_cloudwatch_log_group` ([#13273](https://github.com/hashicorp/terraform/issues/13273))
 * provider/aws: Add `bucket_prefix` to `aws_s3_bucket` ([#13274](https://github.com/hashicorp/terraform/issues/13274))
 * provider/aws: Add replica_source_db to the aws_db_instance datasource ([#13842](https://github.com/hashicorp/terraform/issues/13842))
 * provider/aws: Add IPv6 outputs to aws_subnet datasource ([#13841](https://github.com/hashicorp/terraform/issues/13841))
 * provider/aws: Exercise SecondaryPrivateIpAddressCount for network interface ([#10590](https://github.com/hashicorp/terraform/issues/10590))
 * provider/aws: Expose execution ARN + invoke URL for APIG deployment ([#13889](https://github.com/hashicorp/terraform/issues/13889))
 * provider/aws: Expose invoke ARN from Lambda function (for API Gateway) ([#13890](https://github.com/hashicorp/terraform/issues/13890))
 * provider/aws: Add tagging support to the 'aws_lambda_function' resource ([#13873](https://github.com/hashicorp/terraform/issues/13873))
 * provider/aws: Validate WAF metric names ([#13885](https://github.com/hashicorp/terraform/issues/13885))
 * provider/aws: Allow AWS Subnet to change IPv6 CIDR Block without ForceNew ([#13909](https://github.com/hashicorp/terraform/issues/13909))
 * provider/aws: Allow filtering of aws_subnet_ids by tags ([#13937](https://github.com/hashicorp/terraform/issues/13937))
 * provider/aws: Support aws_instance and volume tagging on creation ([#13945](https://github.com/hashicorp/terraform/issues/13945))
 * provider/aws: Add network_interface to aws_instance ([#12933](https://github.com/hashicorp/terraform/issues/12933))
 * provider/azurerm: VM Scale Sets - import support ([#13464](https://github.com/hashicorp/terraform/issues/13464))
 * provider/azurerm: Allow Azure China region support ([#13767](https://github.com/hashicorp/terraform/issues/13767))
 * provider/digitalocean: Export droplet prices ([#13720](https://github.com/hashicorp/terraform/issues/13720))
 * provider/fastly: Add support for GCS logging ([#13553](https://github.com/hashicorp/terraform/issues/13553))
 * provider/google: `google_compute_address` and `google_compute_global_address` are now importable ([#13270](https://github.com/hashicorp/terraform/issues/13270))
 * provider/google: `google_compute_network` is now importable  ([#13834](https://github.com/hashicorp/terraform/issues/13834))
 * provider/google: add attached_disk field to google_compute_instance ([#13443](https://github.com/hashicorp/terraform/issues/13443))
 * provider/heroku: Set App buildpacks from config ([#13910](https://github.com/hashicorp/terraform/issues/13910))
 * provider/heroku: Create Heroku app in a private space ([#13862](https://github.com/hashicorp/terraform/issues/13862))
 * provider/vault: `vault_generic_secret` resource can now optionally detect drift if it has appropriate access ([#11776](https://github.com/hashicorp/terraform/issues/11776))

BUG FIXES:

 * core: Prevent resource.Retry from adding untracked resources after the timeout: ([#13778](https://github.com/hashicorp/terraform/issues/13778))
 * core: Allow a schema.TypeList to be ForceNew and computed ([#13863](https://github.com/hashicorp/terraform/issues/13863))
 * core: Fix crash when refresh or apply build an invalid graph ([#13665](https://github.com/hashicorp/terraform/issues/13665))
 * core: Add the close provider/provisioner transformers back ([#13102](https://github.com/hashicorp/terraform/issues/13102))
 * core: Fix a crash condition by improving the flatmap.Expand() logic ([#13541](https://github.com/hashicorp/terraform/issues/13541))
 * provider/alicloud: Fix create PrePaid instance ([#13662](https://github.com/hashicorp/terraform/issues/13662))
 * provider/alicloud: Fix allocate public ip error ([#13268](https://github.com/hashicorp/terraform/issues/13268))
 * provider/alicloud: alicloud_security_group_rule: check ptr before use it [[#13731](https://github.com/hashicorp/terraform/issues/13731))
 * provider/alicloud: alicloud_instance: fix ecs internet_max_bandwidth_out cannot set zero bug ([#13731](https://github.com/hashicorp/terraform/issues/13731))
 * provider/aws: Allow force-destroying `aws_route53_zone` which has trailing dot ([#12421](https://github.com/hashicorp/terraform/issues/12421))
 * provider/aws: Allow GovCloud KMS ARNs to pass validation in `kms_key_id` attributes ([#13699](https://github.com/hashicorp/terraform/issues/13699))
 * provider/aws: Changing aws_opsworks_instance should ForceNew ([#13839](https://github.com/hashicorp/terraform/issues/13839))
 * provider/aws: Fix DB Parameter Group Name ([#13279](https://github.com/hashicorp/terraform/issues/13279))
 * provider/aws: Fix issue importing some Security Groups and Rules based on rule structure ([#13630](https://github.com/hashicorp/terraform/issues/13630))
 * provider/aws: Fix issue for cross account IAM role with `aws_lambda_permission` ([#13865](https://github.com/hashicorp/terraform/issues/13865))
 * provider/aws: Fix WAF IPSet descriptors removal on update ([#13766](https://github.com/hashicorp/terraform/issues/13766))
 * provider/aws: Increase default number of retries from 11 to 25 ([#13673](https://github.com/hashicorp/terraform/issues/13673))
 * provider/aws: Remove aws_vpc_dhcp_options if not found ([#13610](https://github.com/hashicorp/terraform/issues/13610))
 * provider/aws: Remove aws_network_acl_rule if not found ([#13608](https://github.com/hashicorp/terraform/issues/13608))
 * provider/aws: Use mutex & retry for WAF change operations ([#13656](https://github.com/hashicorp/terraform/issues/13656))
 * provider/aws: Adding support for ipv6 to aws_subnets needs migration ([#13876](https://github.com/hashicorp/terraform/issues/13876))
 * provider/aws: Fix validation of the `name_prefix` parameter of the `aws_alb` resource ([#13441](https://github.com/hashicorp/terraform/issues/13441))
 * provider/azurerm: azurerm_redis_cache resource missing hostname ([#13650](https://github.com/hashicorp/terraform/issues/13650))
 * provider/azurerm: Locking around Network Security Group / Subnets ([#13637](https://github.com/hashicorp/terraform/issues/13637))
 * provider/azurerm: Locking route table on subnet create/delete ([#13791](https://github.com/hashicorp/terraform/issues/13791))
 * provider/azurerm: VM's - fixes a bug where ssh_keys could contain a null entry ([#13755](https://github.com/hashicorp/terraform/issues/13755))
 * provider/azurerm: VM's - ignoring the case on the `create_option` field during Diff's ([#13933](https://github.com/hashicorp/terraform/issues/13933))
 * provider/azurerm: fixing a bug refreshing the `azurerm_redis_cache` ([#13899](https://github.com/hashicorp/terraform/issues/13899))
 * provider/fastly: Fix issue with using 0 for `default_ttl` ([#13648](https://github.com/hashicorp/terraform/issues/13648))
 * provider/google: Fix panic in GKE provisioning with addons ([#13954](https://github.com/hashicorp/terraform/issues/13954))
 * provider/fastly: Add ability to associate a healthcheck to a backend ([#13539](https://github.com/hashicorp/terraform/issues/13539))
 * provider/google: Stop setting the id when project creation fails ([#13644](https://github.com/hashicorp/terraform/issues/13644))
 * provider/google: Make ports in resource_compute_forwarding_rule ForceNew ([#13833](https://github.com/hashicorp/terraform/issues/13833))
 * provider/google: Validation fixes for forwarding rules ([#13952](https://github.com/hashicorp/terraform/issues/13952))
 * provider/ignition: Internal cache moved to global, instead per provider instance ([#13919](https://github.com/hashicorp/terraform/issues/13919))
 * provider/logentries: Refresh from state when resources not found ([#13810](https://github.com/hashicorp/terraform/issues/13810))
 * provider/newrelic: newrelic_alert_condition - `condition_scope` must be `application` or `instance` ([#12972](https://github.com/hashicorp/terraform/issues/12972))
 * provider/opc: fixed issue with unqualifying nats ([#13826](https://github.com/hashicorp/terraform/issues/13826))
 * provider/opc: Fix instance label if unset ([#13846](https://github.com/hashicorp/terraform/issues/13846))
 * provider/openstack: Fix updating Ports ([#13604](https://github.com/hashicorp/terraform/issues/13604))
 * provider/rabbitmq: Allow users without tags ([#13798](https://github.com/hashicorp/terraform/issues/13798))

## 0.9.3 (April 12, 2017)

BACKWARDS INCOMPATIBILITIES / NOTES:
 * provider/aws: Fix a critical bug in `aws_emr_cluster` in order to preserve the ordering
   of any arguments in `bootstrap_action`. Terraform will now enforce the ordering
   from the configuration. As a result, `aws_emr_cluster` resources may need to be
   recreated, as there is no API to update them in-place ([#13580](https://github.com/hashicorp/terraform/issues/13580))

FEATURES:

 * **New Resource:** `aws_api_gateway_method_settings` ([#13542](https://github.com/hashicorp/terraform/issues/13542))
 * **New Resource:** `aws_api_gateway_stage` ([#13540](https://github.com/hashicorp/terraform/issues/13540))
 * **New Resource:** `aws_iam_openid_connect_provider` ([#13456](https://github.com/hashicorp/terraform/issues/13456))
 * **New Resource:** `aws_lightsail_static_ip` ([#13175](https://github.com/hashicorp/terraform/issues/13175))
 * **New Resource:** `aws_lightsail_static_ip_attachment` ([#13207](https://github.com/hashicorp/terraform/issues/13207))
 * **New Resource:** `aws_ses_domain_identity` ([#13098](https://github.com/hashicorp/terraform/issues/13098))
 * **New Resource:** `azurerm_managed_disk` ([#12455](https://github.com/hashicorp/terraform/issues/12455))
 * **New Resource:** `kubernetes_persistent_volume` ([#13277](https://github.com/hashicorp/terraform/issues/13277))
 * **New Resource:** `kubernetes_persistent_volume_claim` ([#13527](https://github.com/hashicorp/terraform/issues/13527))
 * **New Resource:** `kubernetes_secret` ([#12960](https://github.com/hashicorp/terraform/issues/12960))
 * **New Data Source:** `aws_iam_role` ([#13213](https://github.com/hashicorp/terraform/issues/13213))

IMPROVEMENTS:

 * core: add `-lock-timeout` option, which will block and retry locks for the given duration ([#13262](https://github.com/hashicorp/terraform/issues/13262))
 * core: new `chomp` interpolation function which returns the given string with any trailing newline characters removed ([#13419](https://github.com/hashicorp/terraform/issues/13419))
 * backend/remote-state: Add support for assume role extensions to s3 backend ([#13236](https://github.com/hashicorp/terraform/issues/13236))
 * backend/remote-state: Filter extra entries from s3 environment listings ([#13596](https://github.com/hashicorp/terraform/issues/13596))
 * config: New interpolation functions `basename` and `dirname`, for file path manipulation ([#13080](https://github.com/hashicorp/terraform/issues/13080))
 * helper/resource: Allow unknown "pending" states ([#13099](https://github.com/hashicorp/terraform/issues/13099))
 * command/hook_ui: Increase max length of state IDs from 20 to 80 ([#13317](https://github.com/hashicorp/terraform/issues/13317))
 * provider/aws: Add support to set iam_role_arn on cloudformation Stack ([#12547](https://github.com/hashicorp/terraform/issues/12547))
 * provider/aws: Support priority and listener_arn update of alb_listener_rule ([#13125](https://github.com/hashicorp/terraform/issues/13125))
 * provider/aws: Deprecate roles in favour of role in iam_instance_profile ([#13130](https://github.com/hashicorp/terraform/issues/13130))
 * provider/aws: Make alb_target_group_attachment port optional ([#13139](https://github.com/hashicorp/terraform/issues/13139))
 * provider/aws: `aws_api_gateway_domain_name` `certificate_private_key` field marked as sensitive ([#13147](https://github.com/hashicorp/terraform/issues/13147))
 * provider/aws: `aws_directory_service_directory` `password` field marked as sensitive ([#13147](https://github.com/hashicorp/terraform/issues/13147))
 * provider/aws: `aws_kinesis_firehose_delivery_stream` `password` field marked as sensitive ([#13147](https://github.com/hashicorp/terraform/issues/13147))
 * provider/aws: `aws_opsworks_application` `app_source.0.password` & `ssl_configuration.0.private_key` fields marked as sensitive ([#13147](https://github.com/hashicorp/terraform/issues/13147))
 * provider/aws: `aws_opsworks_stack` `custom_cookbooks_source.0.password` field marked as sensitive ([#13147](https://github.com/hashicorp/terraform/issues/13147))
 * provider/aws: Support the ability to enable / disable ipv6 support in VPC ([#12527](https://github.com/hashicorp/terraform/issues/12527))
 * provider/aws: Added API Gateway integration update ([#13249](https://github.com/hashicorp/terraform/issues/13249))
 * provider/aws: Add `identifier` | `name_prefix` to RDS resources ([#13232](https://github.com/hashicorp/terraform/issues/13232))
 * provider/aws: Validate `aws_ecs_task_definition.container_definitions` ([#12161](https://github.com/hashicorp/terraform/issues/12161))
 * provider/aws: Update caller_identity data source ([#13092](https://github.com/hashicorp/terraform/issues/13092))
 * provider/aws: `aws_subnet_ids` data source for getting a list of subnet ids matching certain criteria ([#13188](https://github.com/hashicorp/terraform/issues/13188))
 * provider/aws: Support ip_address_type for aws_alb ([#13227](https://github.com/hashicorp/terraform/issues/13227))
 * provider/aws: Migrate `aws_dms_*` resources away from AWS waiters ([#13291](https://github.com/hashicorp/terraform/issues/13291))
 * provider/aws: Add support for treat_missing_data to cloudwatch_metric_alarm ([#13358](https://github.com/hashicorp/terraform/issues/13358))
 * provider/aws: Add support for evaluate_low_sample_count_percentiles to cloudwatch_metric_alarm ([#13371](https://github.com/hashicorp/terraform/issues/13371))
 * provider/aws: Add `name_prefix` to `aws_alb_target_group` ([#13442](https://github.com/hashicorp/terraform/issues/13442))
 * provider/aws: Add support for EMR clusters to aws_appautoscaling_target ([#13368](https://github.com/hashicorp/terraform/issues/13368))
 * provider/aws: Add import capabilities to codecommit_repository ([#13577](https://github.com/hashicorp/terraform/issues/13577))
 * provider/bitbucket: Improved error handling ([#13390](https://github.com/hashicorp/terraform/issues/13390))
 * provider/cloudstack: Do not force a new resource when updating `cloudstack_loadbalancer_rule` members ([#11786](https://github.com/hashicorp/terraform/issues/11786))
 * provider/fastly: Add support for Sumologic logging ([#12541](https://github.com/hashicorp/terraform/issues/12541))
 * provider/github: Handle the case when issue labels already exist ([#13182](https://github.com/hashicorp/terraform/issues/13182))
 * provider/google: Mark `google_container_cluster`'s `client_key` & `password` inside `master_auth` as sensitive ([#13148](https://github.com/hashicorp/terraform/issues/13148))
 * provider/google: Add node_pool field in resource_container_cluster ([#13402](https://github.com/hashicorp/terraform/issues/13402))
 * provider/kubernetes: Allow defining custom config context ([#12958](https://github.com/hashicorp/terraform/issues/12958))
 * provider/openstack: Add support for 'value_specs' options to `openstack_compute_servergroup_v2` ([#13380](https://github.com/hashicorp/terraform/issues/13380))
 * provider/statuscake: Add support for StatusCake TriggerRate field ([#13340](https://github.com/hashicorp/terraform/issues/13340))
 * provider/triton: Move to joyent/triton-go ([#13225](https://github.com/hashicorp/terraform/issues/13225))
 * provisioner/chef: Make sure we add new Chef-Vault clients as clients ([#13525](https://github.com/hashicorp/terraform/issues/13525))

BUG FIXES:

 * core: Escaped interpolation-like sequences (like `$${foo}`) now permitted in variable defaults ([#13137](https://github.com/hashicorp/terraform/issues/13137))
 * core: Fix strange issues with computed values in provider configuration that were worked around with `-input=false` ([#11264](https://github.com/hashicorp/terraform/issues/11264)], [[#13264](https://github.com/hashicorp/terraform/issues/13264))
 * core: Fix crash when providing nested maps as variable values in a `module` block ([#13343](https://github.com/hashicorp/terraform/issues/13343))
 * core: `connection` block attributes are now subject to basic validation of attribute names during validate walk ([#13400](https://github.com/hashicorp/terraform/issues/13400))
 * provider/aws: Add Support for maintenance_window and back_window to rds_cluster_instance ([#13134](https://github.com/hashicorp/terraform/issues/13134))
 * provider/aws: Increase timeout for AMI registration ([#13159](https://github.com/hashicorp/terraform/issues/13159))
 * provider/aws: Increase timeouts for ELB ([#13161](https://github.com/hashicorp/terraform/issues/13161))
 * provider/aws: `volume_type` of `aws_elasticsearch_domain.0.ebs_options` marked as `Computed` which prevents spurious diffs ([#13160](https://github.com/hashicorp/terraform/issues/13160))
 * provider/aws: Don't set DBName on `aws_db_instance` from snapshot ([#13140](https://github.com/hashicorp/terraform/issues/13140))
 * provider/aws: Add DiffSuppression to aws_ecs_service placement_strategies ([#13220](https://github.com/hashicorp/terraform/issues/13220))
 * provider/aws: Refresh aws_alb_target_group stickiness on manual updates ([#13199](https://github.com/hashicorp/terraform/issues/13199))
 * provider/aws: Preserve default retain_on_delete in cloudfront import ([#13209](https://github.com/hashicorp/terraform/issues/13209))
 * provider/aws: Refresh aws_alb_target_group tags ([#13200](https://github.com/hashicorp/terraform/issues/13200))
 * provider/aws: Set aws_vpn_connection to recreate when in deleted state ([#13204](https://github.com/hashicorp/terraform/issues/13204))
 * provider/aws: Wait for aws_opsworks_instance to be running when it's specified ([#13218](https://github.com/hashicorp/terraform/issues/13218))
 * provider/aws: Handle `aws_lambda_function` missing s3 key error ([#10960](https://github.com/hashicorp/terraform/issues/10960))
 * provider/aws: Set stickiness to computed in alb_target_group ([#13278](https://github.com/hashicorp/terraform/issues/13278))
 * provider/aws: Increase timeout for deploying `cloudfront_distribution` from 40 to 70 mins ([#13319](https://github.com/hashicorp/terraform/issues/13319))
 * provider/aws: Increase AMI retry timeouts ([#13324](https://github.com/hashicorp/terraform/issues/13324))
 * provider/aws: Increase subnet deletion timeout ([#13356](https://github.com/hashicorp/terraform/issues/13356))
 * provider/aws: Increase launch_configuration creation timeout ([#13357](https://github.com/hashicorp/terraform/issues/13357))
 * provider/aws: Increase Beanstalk env 'ready' timeout ([#13359](https://github.com/hashicorp/terraform/issues/13359))
 * provider/aws: Raise timeout for deleting APIG REST API ([#13414](https://github.com/hashicorp/terraform/issues/13414))
 * provider/aws: Raise timeout for attaching/detaching VPN Gateway ([#13457](https://github.com/hashicorp/terraform/issues/13457))
 * provider/aws: Recreate opsworks_stack on change of service_role_arn ([#13325](https://github.com/hashicorp/terraform/issues/13325))
 * provider/aws: Fix KMS Key reading with Exists method ([#13348](https://github.com/hashicorp/terraform/issues/13348))
 * provider/aws: Fix DynamoDB issues about GSIs indexes ([#13256](https://github.com/hashicorp/terraform/issues/13256))
 * provider/aws: Fix `aws_s3_bucket` drift detection of logging options ([#13281](https://github.com/hashicorp/terraform/issues/13281))
 * provider/aws: Update ElasticTranscoderPreset to have default for MaxFrameRate ([#13422](https://github.com/hashicorp/terraform/issues/13422))
 * provider/aws: Fix aws_ami_launch_permission refresh when AMI disappears ([#13469](https://github.com/hashicorp/terraform/issues/13469))
 * provider/aws: Add support for updating SSM documents ([#13491](https://github.com/hashicorp/terraform/issues/13491))
 * provider/aws: Fix panic on nil route configs ([#13548](https://github.com/hashicorp/terraform/issues/13548))
 * provider/azurerm: Network Security Group - ignoring protocol casing at Import time ([#13153](https://github.com/hashicorp/terraform/issues/13153))
 * provider/azurerm: Fix crash when importing Local Network Gateways ([#13261](https://github.com/hashicorp/terraform/issues/13261))
 * provider/azurerm: Defaulting the value of `duplicate_detection_history_time_window` for `azurerm_servicebus_topic` ([#13223](https://github.com/hashicorp/terraform/issues/13223))
 * provider/azurerm: Event Hubs making the Location field idempotent ([#13570](https://github.com/hashicorp/terraform/issues/13570))
 * provider/bitbucket: Fixed issue where provider would fail with an "EOF" error on some operations ([#13390](https://github.com/hashicorp/terraform/issues/13390))
 * provider/dnsimple: Handle 404 on DNSimple records ([#13131](https://github.com/hashicorp/terraform/issues/13131))
 * provider/kubernetes: Use PATCH to update namespace ([#13114](https://github.com/hashicorp/terraform/issues/13114))
 * provider/ns1: No splitting answer on SPF records. ([#13260](https://github.com/hashicorp/terraform/issues/13260))
 * provider/openstack: Refresh volume_attachment from state if NotFound ([#13342](https://github.com/hashicorp/terraform/issues/13342))
 * provider/openstack: Add SOFT_DELETED to delete status ([#13444](https://github.com/hashicorp/terraform/issues/13444))
 * provider/profitbricks: Changed output type of ips variable of ip_block ProfitBricks resource ([#13290](https://github.com/hashicorp/terraform/issues/13290))
 * provider/template: Fix panic in cloudinit config ([#13581](https://github.com/hashicorp/terraform/issues/13581))

## 0.9.2 (March 28, 2017)

BACKWARDS INCOMPATIBILITIES / NOTES:

 * provider/openstack: Port Fixed IPs are able to be read again using the original numerical notation. However, Fixed IP configurations which are obtaining addresses via DHCP must now use the `all_fixed_ips` attribute to reference the returned IP address.
 * Environment names must be safe to use as a URL path segment without escaping, and is enforced by the CLI.

FEATURES:

 * **New Resource:**  `alicloud_db_instance` ([#12913](https://github.com/hashicorp/terraform/issues/12913))
 * **New Resource:**  `aws_api_gateway_usage_plan` ([#12542](https://github.com/hashicorp/terraform/issues/12542))
 * **New Resource:**  `aws_api_gateway_usage_plan_key` ([#12851](https://github.com/hashicorp/terraform/issues/12851))
 * **New Resource:**  `github_repository_webhook` ([#12924](https://github.com/hashicorp/terraform/issues/12924))
 * **New Resource:**  `random_pet` ([#12903](https://github.com/hashicorp/terraform/issues/12903))
 * **New Interpolation:** `substr` ([#12870](https://github.com/hashicorp/terraform/issues/12870))
 * **S3 Environments:** The S3 remote state backend now supports named environments

IMPROVEMENTS:

 * core: fix interpolation error when referencing computed values from an `aws_instance` `cidr_block` ([#13046](https://github.com/hashicorp/terraform/issues/13046))
 * core: fix `ignore_changes` causing fields to be removed during apply ([#12897](https://github.com/hashicorp/terraform/issues/12897))
 * core: add `-force-copy` option to `terraform init` to supress prompts for copying state ([#12939](https://github.com/hashicorp/terraform/issues/12939))
 * helper/acctest: Add NewSSHKeyPair function ([#12894](https://github.com/hashicorp/terraform/issues/12894))
 * provider/alicloud: simplify validators ([#12982](https://github.com/hashicorp/terraform/issues/12982))
 * provider/aws: Added support for EMR AutoScalingRole ([#12823](https://github.com/hashicorp/terraform/issues/12823))
 * provider/aws: Add `name_prefix` to `aws_autoscaling_group` and `aws_elb` resources ([#12629](https://github.com/hashicorp/terraform/issues/12629))
 * provider/aws: Updated default configuration manager version in `aws_opsworks_stack` ([#12979](https://github.com/hashicorp/terraform/issues/12979))
 * provider/aws: Added aws_api_gateway_api_key value attribute ([#9462](https://github.com/hashicorp/terraform/issues/9462))
 * provider/aws: Allow aws_alb subnets to change ([#12850](https://github.com/hashicorp/terraform/issues/12850))
 * provider/aws: Support Attachment of ALB Target Groups to Autoscaling Groups ([#12855](https://github.com/hashicorp/terraform/issues/12855))
 * provider/aws: Support Import of iam_server_certificate ([#13065](https://github.com/hashicorp/terraform/issues/13065))
 * provider/azurerm: Add support for setting the primary network interface ([#11290](https://github.com/hashicorp/terraform/issues/11290))
 * provider/cloudstack: Add `zone_id` to `cloudstack_ipaddress` resource ([#11306](https://github.com/hashicorp/terraform/issues/11306))
 * provider/consul: Add support for basic auth to the provider ([#12679](https://github.com/hashicorp/terraform/issues/12679))
 * provider/digitalocean: Support disk only resize ([#13059](https://github.com/hashicorp/terraform/issues/13059))
 * provider/dnsimple: Allow dnsimple_record.priority attribute to be set ([#12843](https://github.com/hashicorp/terraform/issues/12843))
 * provider/google: Add support for service_account, metadata, and image_type fields in GKE cluster config ([#12743](https://github.com/hashicorp/terraform/issues/12743))
 * provider/google: Add local ssd count support for container clusters ([#12281](https://github.com/hashicorp/terraform/issues/12281))
 * provider/ignition: ignition_filesystem, explicit option to create the filesystem ([#12980](https://github.com/hashicorp/terraform/issues/12980))
 * provider/kubernetes: Internal K8S annotations are ignored in `config_map` ([#12945](https://github.com/hashicorp/terraform/issues/12945))
 * provider/ns1: Ensure provider checks for credentials ([#12920](https://github.com/hashicorp/terraform/issues/12920))
 * provider/openstack: Adding Timeouts to Blockstorage Resources ([#12862](https://github.com/hashicorp/terraform/issues/12862))
 * provider/openstack: Adding Timeouts to FWaaS v1 Resources ([#12863](https://github.com/hashicorp/terraform/issues/12863))
 * provider/openstack: Adding Timeouts to Image v2 and LBaaS v2 Resources ([#12865](https://github.com/hashicorp/terraform/issues/12865))
 * provider/openstack: Adding Timeouts to Network Resources ([#12866](https://github.com/hashicorp/terraform/issues/12866))
 * provider/openstack: Adding Timeouts to LBaaS v1 Resources ([#12867](https://github.com/hashicorp/terraform/issues/12867))
 * provider/openstack: Deprecating Instance Volume attribute ([#13062](https://github.com/hashicorp/terraform/issues/13062))
 * provider/openstack: Decprecating Instance Floating IP attribute ([#13063](https://github.com/hashicorp/terraform/issues/13063))
 * provider/openstack: Don't log the catalog ([#13075](https://github.com/hashicorp/terraform/issues/13075))
 * provider/openstack: Handle 409/500 Response on Pool Create ([#13074](https://github.com/hashicorp/terraform/issues/13074))
 * provider/pagerduty: Validate credentials ([#12854](https://github.com/hashicorp/terraform/issues/12854))
 * provider/openstack: Adding all_metadata attribute ([#13061](https://github.com/hashicorp/terraform/issues/13061))
 * provider/profitbricks: Handling missing resources ([#13053](https://github.com/hashicorp/terraform/issues/13053))

BUG FIXES:

 * core: Remove legacy remote state configuration on state migration. This fixes errors when saving plans. ([#12888](https://github.com/hashicorp/terraform/issues/12888))
 * provider/arukas: Default timeout for launching container increased to 15mins (was 10mins) ([#12849](https://github.com/hashicorp/terraform/issues/12849))
 * provider/aws: Fix flattened cloudfront lambda function associations to be a set not a slice ([#11984](https://github.com/hashicorp/terraform/issues/11984))
 * provider/aws: Consider ACTIVE as pending state during ECS svc deletion ([#12986](https://github.com/hashicorp/terraform/issues/12986))
 * provider/aws: Deprecate the usage of Api Gateway Key Stages in favor of Usage Plans ([#12883](https://github.com/hashicorp/terraform/issues/12883))
 * provider/aws: prevent panic in resourceAwsSsmDocumentRead ([#12891](https://github.com/hashicorp/terraform/issues/12891))
 * provider/aws: Prevent panic when setting AWS CodeBuild Source to state ([#12915](https://github.com/hashicorp/terraform/issues/12915))
 * provider/aws: Only call replace Iam Instance Profile on existing machines ([#12922](https://github.com/hashicorp/terraform/issues/12922))
 * provider/aws: Increase AWS AMI Destroy timeout ([#12943](https://github.com/hashicorp/terraform/issues/12943))
 * provider/aws: Set aws_vpc ipv6 for associated only ([#12899](https://github.com/hashicorp/terraform/issues/12899))
 * provider/aws: Fix AWS ECS placement strategy spread fields ([#12998](https://github.com/hashicorp/terraform/issues/12998))
 * provider/aws: Specify that aws_network_acl_rule requires a cidr block ([#13013](https://github.com/hashicorp/terraform/issues/13013))
 * provider/aws: aws_network_acl_rule treat all and -1 for protocol the same ([#13049](https://github.com/hashicorp/terraform/issues/13049))
 * provider/aws: Only allow 1 value in alb_listener_rule condition ([#13051](https://github.com/hashicorp/terraform/issues/13051))
 * provider/aws: Correct handling of network ACL default IPv6 ingress/egress rules ([#12835](https://github.com/hashicorp/terraform/issues/12835))
 * provider/aws: aws_ses_receipt_rule: fix off-by-one errors ([#12961](https://github.com/hashicorp/terraform/issues/12961))
 * provider/aws: Fix issue upgrading to Terraform v0.9+ with AWS OpsWorks Stacks ([#13024](https://github.com/hashicorp/terraform/issues/13024))
 * provider/fastly: Fix issue importing Fastly Services with Backends ([#12538](https://github.com/hashicorp/terraform/issues/12538))
 * provider/google: turn compute_instance_group.instances into a set ([#12790](https://github.com/hashicorp/terraform/issues/12790))
 * provider/mysql: recreate user/grant if user/grant got deleted manually ([#12791](https://github.com/hashicorp/terraform/issues/12791))
 * provider/openstack: Fix monitor_id typo in LBaaS v1 Pool ([#13069](https://github.com/hashicorp/terraform/issues/13069))
 * provider/openstack: Resolve issues with Port Fixed IPs ([#13056](https://github.com/hashicorp/terraform/issues/13056))
 * provider/rancher: error when no api_url is provided ([#13086](https://github.com/hashicorp/terraform/issues/13086))
 * provider/scaleway: work around parallel request limitation ([#13045](https://github.com/hashicorp/terraform/issues/13045))

## 0.9.1 (March 17, 2017)

BACKWARDS INCOMPATIBILITIES / NOTES:

 * provider/pagerduty: the deprecated `name_regex` field has been removed from vendor data source ([#12396](https://github.com/hashicorp/terraform/issues/12396))

FEATURES:

 * **New Provider:** `kubernetes` ([#12372](https://github.com/hashicorp/terraform/issues/12372))
 * **New Resource:** `kubernetes_namespace` ([#12372](https://github.com/hashicorp/terraform/issues/12372))
 * **New Resource:** `kubernetes_config_map` ([#12753](https://github.com/hashicorp/terraform/issues/12753))
 * **New Data Source:** `dns_a_record_set` ([#12744](https://github.com/hashicorp/terraform/issues/12744))
 * **New Data Source:** `dns_cname_record_set` ([#12744](https://github.com/hashicorp/terraform/issues/12744))
 * **New Data Source:** `dns_txt_record_set` ([#12744](https://github.com/hashicorp/terraform/issues/12744))

IMPROVEMENTS:

 * command/init: `-backend-config` accepts `key=value` pairs
 * provider/aws: Improved error when failing to get S3 tags ([#12759](https://github.com/hashicorp/terraform/issues/12759))
 * provider/aws: Validate CIDR Blocks in SG and SG rule resources ([#12765](https://github.com/hashicorp/terraform/issues/12765))
 * provider/aws: Add KMS key tag support ([#12243](https://github.com/hashicorp/terraform/issues/12243))
 * provider/aws: Allow `name_prefix` to be used with various IAM resources ([#12658](https://github.com/hashicorp/terraform/issues/12658))
 * provider/openstack: Add timeout support for Compute resources ([#12794](https://github.com/hashicorp/terraform/issues/12794))
 * provider/scaleway: expose public IPv6 information on scaleway_server ([#12748](https://github.com/hashicorp/terraform/issues/12748))

BUG FIXES:

 * core: Fix panic when an undefined module is reference ([#12793](https://github.com/hashicorp/terraform/issues/12793))
 * core: Fix regression from 0.8.x when using a data source in a module ([#12837](https://github.com/hashicorp/terraform/issues/12837))
 * command/apply: Applies from plans with backends set will reuse the backend rather than local ([#12785](https://github.com/hashicorp/terraform/issues/12785))
 * command/init: Changing only `-backend-config` detects changes and reconfigures ([#12776](https://github.com/hashicorp/terraform/issues/12776))
 * command/init: Fix legacy backend init error that could occur when upgrading ([#12818](https://github.com/hashicorp/terraform/issues/12818))
 * command/push: Detect local state and error properly ([#12773](https://github.com/hashicorp/terraform/issues/12773))
 * command/refresh: Allow empty and non-existent state ([#12777](https://github.com/hashicorp/terraform/issues/12777))
 * provider/aws: Get the aws_lambda_function attributes when there are great than 50 versions of a function ([#11745](https://github.com/hashicorp/terraform/issues/11745))
 * provider/aws: Correctly check for nil cidr_block in aws_network_acl ([#12735](https://github.com/hashicorp/terraform/issues/12735))
 * provider/aws: Stop setting weight property on route53_record read ([#12756](https://github.com/hashicorp/terraform/issues/12756))
 * provider/google: Fix the Google provider asking for account_file input on every run ([#12729](https://github.com/hashicorp/terraform/issues/12729))
 * provider/profitbricks: Prevent panic on profitbricks volume ([#12819](https://github.com/hashicorp/terraform/issues/12819))


## 0.9.0 (March 15, 2017)

**This is the complete 0.8.8 to 0.9 CHANGELOG. Below this section we also have a 0.9.0-beta2 to 0.9.0 final CHANGELOG.**

BACKWARDS INCOMPATIBILITIES / NOTES:

 * provider/aws: `aws_codebuild_project` renamed `timeout` to `build_timeout` ([#12503](https://github.com/hashicorp/terraform/issues/12503))
 * provider/azurem: `azurerm_virtual_machine` and `azurerm_virtual_machine_scale_set` now store has of custom_data not all custom_data ([#12214](https://github.com/hashicorp/terraform/issues/12214))
 * provider/azurerm: scale_sets `os_profile_master_password` now marked as sensitive
 * provider/azurerm: sql_server `administrator_login_password` now marked as sensitive
 * provider/dnsimple: Provider has been upgraded to APIv2 therefore, you will need to use the APIv2 auth token
 * provider/google: storage buckets have been updated with the new storage classes. The old classes will continue working as before, but should be migrated as soon as possible, as there's no guarantee they'll continue working forever. ([#12044](https://github.com/hashicorp/terraform/issues/12044))
 * provider/google: compute_instance, compute_instance_template, and compute_disk all have a subtly changed logic when specifying an image family as the image; in 0.8.x they would pin to the latest image in the family when the resource is created; in 0.9.x they pass the family to the API and use its behaviour. New input formats are also supported. ([#12223](https://github.com/hashicorp/terraform/issues/12223))
 * provider/google: removed the unused and deprecated region field from google_compute_backend_service ([#12663](https://github.com/hashicorp/terraform/issues/12663))
 * provider/google: removed the deprecated account_file field for the Google Cloud provider ([#12668](https://github.com/hashicorp/terraform/issues/12668))
 * provider/google: removed the deprecated fields from google_project ([#12659](https://github.com/hashicorp/terraform/issues/12659))

FEATURES:

 * **Remote Backends:** This is a successor to "remote state" and includes
   file-based configuration, an improved setup process (just run `terraform init`),
   no more local caching of remote state, and more. ([#11286](https://github.com/hashicorp/terraform/issues/11286))
 * **Destroy Provisioners:** Provisioners can now be configured to run
   on resource destruction. ([#11329](https://github.com/hashicorp/terraform/issues/11329))
 * **State Locking:** State will be automatically locked when supported by the backend.
   Backends supporting locking in this release are Local, S3 (via DynamoDB), and Consul. ([#11187](https://github.com/hashicorp/terraform/issues/11187))
 * **State Environments:** You can now create named "environments" for states. This allows you to manage distinct infrastructure resources from the same configuration.
 * **New Provider:**  `Circonus` ([#12578](https://github.com/hashicorp/terraform/issues/12578))
 * **New Data Source:**  `openstack_networking_network_v2` ([#12304](https://github.com/hashicorp/terraform/issues/12304))
 * **New Resource:**  `aws_iam_account_alias` ([#12648](https://github.com/hashicorp/terraform/issues/12648))
 * **New Resource:**  `datadog_downtime` ([#10994](https://github.com/hashicorp/terraform/issues/10994))
 * **New Resource:**  `ns1_notifylist` ([#12373](https://github.com/hashicorp/terraform/issues/12373))
 * **New Resource:**  `google_container_node_pool` ([#11802](https://github.com/hashicorp/terraform/issues/11802))
 * **New Resource:**  `rancher_certificate` ([#12717](https://github.com/hashicorp/terraform/issues/12717))
 * **New Resource:**  `rancher_host` ([#11545](https://github.com/hashicorp/terraform/issues/11545))
 * helper/schema: Added Timeouts to allow Provider/Resource developers to expose configurable timeouts for actions ([#12311](https://github.com/hashicorp/terraform/issues/12311))

IMPROVEMENTS:

 * core: Data source values can now be used as part of a `count` calculation. ([#11482](https://github.com/hashicorp/terraform/issues/11482))
 * core: "terraformrc" can contain env var references with $FOO ([#11929](https://github.com/hashicorp/terraform/issues/11929))
 * core: report all errors encountered during config validation ([#12383](https://github.com/hashicorp/terraform/issues/12383))
 * command: CLI args can be specified via env vars. Specify `TF_CLI_ARGS` or `TF_CLI_ARGS_name` (where name is the name of a command) to specify additional CLI args ([#11922](https://github.com/hashicorp/terraform/issues/11922))
 * command/init: previous behavior is retained, but init now also configures
   the new remote backends as well as downloads modules. It is the single
   command to initialize a new or existing Terraform configuration.
 * command: Display resource state ID in refresh/plan/destroy output ([#12261](https://github.com/hashicorp/terraform/issues/12261))
 * provider/aws: AWS Lambda DeadLetterConfig support ([#12188](https://github.com/hashicorp/terraform/issues/12188))
 * provider/aws: Return errors from Elastic Beanstalk ([#12425](https://github.com/hashicorp/terraform/issues/12425))
 * provider/aws: Set aws_db_cluster to snapshot by default ([#11668](https://github.com/hashicorp/terraform/issues/11668))
 * provider/aws: Enable final snapshots for aws_rds_cluster by default ([#11694](https://github.com/hashicorp/terraform/issues/11694))
 * provider/aws: Enable snapshotting by default on aws_redshift_cluster ([#11695](https://github.com/hashicorp/terraform/issues/11695))
 * provider/aws: Add support for ACM certificates to `api_gateway_domain_name` ([#12592](https://github.com/hashicorp/terraform/issues/12592))
 * provider/aws: Add support for IPv6 to aws\_security\_group\_rule ([#12645](https://github.com/hashicorp/terraform/issues/12645))
 * provider/aws: Add IPv6 Support to aws\_route\_table ([#12640](https://github.com/hashicorp/terraform/issues/12640))
 * provider/aws: Add support for IPv6 to aws\_network\_acl\_rule ([#12644](https://github.com/hashicorp/terraform/issues/12644))
 * provider/aws: Add support for IPv6 to aws\_default\_route\_table ([#12642](https://github.com/hashicorp/terraform/issues/12642))
 * provider/aws: Add support for IPv6 to aws\_network\_acl ([#12641](https://github.com/hashicorp/terraform/issues/12641))
 * provider/aws: Add support for IPv6 in aws\_route ([#12639](https://github.com/hashicorp/terraform/issues/12639))
 * provider/aws: Add support for IPv6 to aws\_security\_group ([#12655](https://github.com/hashicorp/terraform/issues/12655))
 * provider/aws: Add replace\_unhealthy\_instances to spot\_fleet\_request ([#12681](https://github.com/hashicorp/terraform/issues/12681))
 * provider/aws: Remove restriction on running aws\_opsworks\_* on us-east-1 ([#12688](https://github.com/hashicorp/terraform/issues/12688))
 * provider/aws: Improve error message on S3 Bucket Object deletion ([#12712](https://github.com/hashicorp/terraform/issues/12712))
 * provider/aws: Add log message about if changes are being applied now or later ([#12691](https://github.com/hashicorp/terraform/issues/12691))
 * provider/azurerm: Mark the azurerm_scale_set machine password as sensitive ([#11982](https://github.com/hashicorp/terraform/issues/11982))
 * provider/azurerm: Mark the azurerm_sql_server admin password as sensitive ([#12004](https://github.com/hashicorp/terraform/issues/12004))
 * provider/azurerm: Add support for managed availability sets. ([#12532](https://github.com/hashicorp/terraform/issues/12532))
 * provider/azurerm: Add support for extensions on virtual machine scale sets ([#12124](https://github.com/hashicorp/terraform/issues/12124))
 * provider/dnsimple: Upgrade DNSimple provider to API v2 ([#10760](https://github.com/hashicorp/terraform/issues/10760))
 * provider/docker: added support for linux capabilities ([#12045](https://github.com/hashicorp/terraform/issues/12045))
 * provider/fastly: Add Fastly SSL validation fields ([#12578](https://github.com/hashicorp/terraform/issues/12578))
 * provider/ignition: Migrate all of the igition resources to data sources ([#11851](https://github.com/hashicorp/terraform/issues/11851))
 * provider/openstack: Set Availability Zone in Instances ([#12610](https://github.com/hashicorp/terraform/issues/12610))
 * provider/openstack: Force Deletion of Instances ([#12689](https://github.com/hashicorp/terraform/issues/12689))
 * provider/rancher: Better comparison of compose files ([#12561](https://github.com/hashicorp/terraform/issues/12561))
 * provider/azurerm: store only hash of `azurerm_virtual_machine` and `azurerm_virtual_machine_scale_set` custom_data - reduces size of state ([#12214](https://github.com/hashicorp/terraform/issues/12214))
 * provider/vault: read vault token from `~/.vault-token` as a fallback for the
   `VAULT_TOKEN` environment variable. ([#11529](https://github.com/hashicorp/terraform/issues/11529))
 * provisioners: All provisioners now respond very quickly to interrupts for
   fast cancellation. ([#10934](https://github.com/hashicorp/terraform/issues/10934))

BUG FIXES:

 * core: targeting will remove untargeted providers ([#12050](https://github.com/hashicorp/terraform/issues/12050))
 * core: doing a map lookup in a resource config with a computed set no longer crashes ([#12210](https://github.com/hashicorp/terraform/issues/12210))
 * provider/aws: Fixes issue for aws_lb_ssl_negotiation_policy of already deleted ELB ([#12360](https://github.com/hashicorp/terraform/issues/12360))
 * provider/aws: Populate the iam_instance_profile uniqueId ([#12449](https://github.com/hashicorp/terraform/issues/12449))
 * provider/aws: Only send iops when creating io1 devices ([#12392](https://github.com/hashicorp/terraform/issues/12392))
 * provider/aws: Fix spurious aws_spot_fleet_request diffs ([#12437](https://github.com/hashicorp/terraform/issues/12437))
 * provider/aws: Changing volumes in ECS task definition should force new revision ([#11403](https://github.com/hashicorp/terraform/issues/11403))
 * provider/aws: Ignore whitespace in json diff for aws_dms_replication_task options ([#12380](https://github.com/hashicorp/terraform/issues/12380))
 * provider/aws: Check spot instance is running before trying to attach volumes ([#12459](https://github.com/hashicorp/terraform/issues/12459))
 * provider/aws: Add the IPV6 cidr block to the vpc datasource ([#12529](https://github.com/hashicorp/terraform/issues/12529))
 * provider/aws: Error on trying to recreate an existing customer gateway ([#12501](https://github.com/hashicorp/terraform/issues/12501))
 * provider/aws: Prevent aws_dms_replication_task panic ([#12539](https://github.com/hashicorp/terraform/issues/12539))
 * provider/aws: output the task definition name when errors occur during refresh ([#12609](https://github.com/hashicorp/terraform/issues/12609))
 * provider/aws: Refresh iam saml provider from state on 404 ([#12602](https://github.com/hashicorp/terraform/issues/12602))
 * provider/aws: Add address, port, hosted_zone_id and endpoint for aws_db_instance datasource ([#12623](https://github.com/hashicorp/terraform/issues/12623))
 * provider/aws: Allow recreation of `aws_opsworks_user_profile` when the `user_arn` is changed ([#12595](https://github.com/hashicorp/terraform/issues/12595))
 * provider/aws: Guard clause to prevent panic on ELB connectionSettings ([#12685](https://github.com/hashicorp/terraform/issues/12685))
 * provider/azurerm: bug fix to prevent crashes during azurerm_container_service provisioning ([#12516](https://github.com/hashicorp/terraform/issues/12516))
 * provider/cobbler: Fix Profile Repos ([#12452](https://github.com/hashicorp/terraform/issues/12452))
 * provider/datadog: Update to datadog_monitor to use default values ([#12497](https://github.com/hashicorp/terraform/issues/12497))
 * provider/datadog: Default notify_no_data on datadog_monitor to false ([#11903](https://github.com/hashicorp/terraform/issues/11903))
 * provider/google: Correct the incorrect instance group manager URL returned from GKE ([#4336](https://github.com/hashicorp/terraform/issues/4336))
 * provider/google: Fix a plan/apply cycle in IAM policies ([#12387](https://github.com/hashicorp/terraform/issues/12387))
 * provider/google: Fix a plan/apply cycle in forwarding rules when only a single port is specified ([#12662](https://github.com/hashicorp/terraform/issues/12662))
 * provider/google: Minor correction : "Deleting disk" message in Delete method ([#12521](https://github.com/hashicorp/terraform/issues/12521))
 * provider/mysql: Avoid crash on un-interpolated provider cfg ([#12391](https://github.com/hashicorp/terraform/issues/12391))
 * provider/ns1: Fix incorrect schema (causing crash) for 'ns1_user.notify' ([#12721](https://github.com/hashicorp/terraform/issues/12721))
 * provider/openstack: Handle cases where volumes are disabled ([#12374](https://github.com/hashicorp/terraform/issues/12374))
 * provider/openstack: Toggle Creation of Default Security Group Rules ([#12119](https://github.com/hashicorp/terraform/issues/12119))
 * provider/openstack: Change Port fixed_ip to a Set ([#12613](https://github.com/hashicorp/terraform/issues/12613))
 * provider/openstack: Add network_id to Network data source ([#12615](https://github.com/hashicorp/terraform/issues/12615))
 * provider/openstack: Check for ErrDefault500 when creating/deleting pool member ([#12664](https://github.com/hashicorp/terraform/issues/12664))
 * provider/rancher: Apply the set value for finish_upgrade to set to prevent recurring plans ([#12545](https://github.com/hashicorp/terraform/issues/12545))
 * provider/scaleway: work around API concurrency issue ([#12707](https://github.com/hashicorp/terraform/issues/12707))
 * provider/statuscake: use default status code list when updating test ([#12375](https://github.com/hashicorp/terraform/issues/12375))

## 0.9.0 from 0.9.0-beta2 (March 15, 2017)

**This only includes changes from 0.9.0-beta2 to 0.9.0 final. The section above has the complete 0.8.x to 0.9.0 CHANGELOG.**

FEATURES:

 * **New Provider:**  `Circonus` ([#12578](https://github.com/hashicorp/terraform/issues/12578))

BACKWARDS INCOMPATIBILITIES / NOTES:

 * provider/aws: `aws_codebuild_project` renamed `timeout` to `build_timeout` ([#12503](https://github.com/hashicorp/terraform/issues/12503))
 * provider/azurem: `azurerm_virtual_machine` and `azurerm_virtual_machine_scale_set` now store has of custom_data not all custom_data ([#12214](https://github.com/hashicorp/terraform/issues/12214))
 * provider/google: compute_instance, compute_instance_template, and compute_disk all have a subtly changed logic when specifying an image family as the image; in 0.8.x they would pin to the latest image in the family when the resource is created; in 0.9.x they pass the family to the API and use its behaviour. New input formats are also supported. ([#12223](https://github.com/hashicorp/terraform/issues/12223))
 * provider/google: removed the unused and deprecated region field from google_compute_backend_service ([#12663](https://github.com/hashicorp/terraform/issues/12663))
 * provider/google: removed the deprecated account_file field for the Google Cloud provider ([#12668](https://github.com/hashicorp/terraform/issues/12668))
 * provider/google: removed the deprecated fields from google_project ([#12659](https://github.com/hashicorp/terraform/issues/12659))

IMPROVEMENTS:

 * provider/azurerm: store only hash of `azurerm_virtual_machine` and `azurerm_virtual_machine_scale_set` custom_data - reduces size of state ([#12214](https://github.com/hashicorp/terraform/issues/12214))
 * report all errors encountered during config validation ([#12383](https://github.com/hashicorp/terraform/issues/12383))

BUG FIXES:

 * provider/google: Correct the incorrect instance group manager URL returned from GKE ([#4336](https://github.com/hashicorp/terraform/issues/4336))
 * provider/google: Fix a plan/apply cycle in IAM policies ([#12387](https://github.com/hashicorp/terraform/issues/12387))
 * provider/google: Fix a plan/apply cycle in forwarding rules when only a single port is specified ([#12662](https://github.com/hashicorp/terraform/issues/12662))

## 0.9.0-beta2 (March 2, 2017)

BACKWARDS INCOMPATIBILITIES / NOTES:

 * provider/azurerm: scale_sets `os_profile_master_password` now marked as sensitive
 * provider/azurerm: sql_server `administrator_login_password` now marked as sensitive
 * provider/google: storage buckets have been updated with the new storage classes. The old classes will continue working as before, but should be migrated as soon as possible, as there's no guarantee they'll continue working forever. ([#12044](https://github.com/hashicorp/terraform/issues/12044))
 * provider/dnsimple: Provider has been upgraded to APIv2 therefore, you will need to use the APIv2 auth token

FEATURES:

 * **State Environments:** You can now create named "environments" for states. This allows you to manage distinct infrastructure resources from the same configuration.
 * helper/schema: Added Timeouts to allow Provider/Resource developers to expose configurable timeouts for actions ([#12311](https://github.com/hashicorp/terraform/issues/12311))

IMPROVEMENTS:

 * core: "terraformrc" can contain env var references with $FOO ([#11929](https://github.com/hashicorp/terraform/issues/11929))
 * command: Display resource state ID in refresh/plan/destroy output ([#12261](https://github.com/hashicorp/terraform/issues/12261))
 * provider/aws: AWS Lambda DeadLetterConfig support ([#12188](https://github.com/hashicorp/terraform/issues/12188))
 * provider/azurerm: Mark the azurerm_scale_set machine password as sensitive ([#11982](https://github.com/hashicorp/terraform/issues/11982))
 * provider/azurerm: Mark the azurerm_sql_server admin password as sensitive ([#12004](https://github.com/hashicorp/terraform/issues/12004))
 * provider/dnsimple: Upgrade DNSimple provider to API v2 ([#10760](https://github.com/hashicorp/terraform/issues/10760))

BUG FIXES:

 * core: targeting will remove untargeted providers ([#12050](https://github.com/hashicorp/terraform/issues/12050))
 * core: doing a map lookup in a resource config with a computed set no longer crashes ([#12210](https://github.com/hashicorp/terraform/issues/12210))

0.9.0-beta1 FIXES:

 * core: backends are validated to not contain interpolations ([#12067](https://github.com/hashicorp/terraform/issues/12067))
 * core: fix local state locking on Windows ([#12059](https://github.com/hashicorp/terraform/issues/12059))
 * core: destroy provisioners dependent on module variables work ([#12063](https://github.com/hashicorp/terraform/issues/12063))
 * core: resource destruction happens after dependent resources' destroy provisioners ([#12063](https://github.com/hashicorp/terraform/issues/12063))
 * core: invalid resource attribute interpolation in a destroy provisioner errors ([#12063](https://github.com/hashicorp/terraform/issues/12063))
 * core: legacy backend loading of Consul now works properly ([#12320](https://github.com/hashicorp/terraform/issues/12320))
 * command/init: allow unsetting a backend properly ([#11988](https://github.com/hashicorp/terraform/issues/11988))
 * command/apply: fix crash that could happen with an empty directory ([#11989](https://github.com/hashicorp/terraform/issues/11989))
 * command/refresh: fix crash when no configs were in the pwd ([#12178](https://github.com/hashicorp/terraform/issues/12178))
 * command/{state,taint}: work properly with backend state ([#12155](https://github.com/hashicorp/terraform/issues/12155))
 * providers/terraform: remote state data source works with new backends ([#12173](https://github.com/hashicorp/terraform/issues/12173))

## 0.9.0-beta1 (February 15, 2017)

BACKWARDS INCOMPATIBILITIES / NOTES:

 * Once an environment is updated to use the new "remote backend" feature
   (from a prior remote state), it cannot be used with prior Terraform versions.
   Remote backends themselves are fully backwards compatible with prior
   Terraform versions.
 * provider/aws: `aws_db_instance` now defaults to making a final snapshot on delete
 * provider/aws: `aws_rds_cluster` now defaults to making a final snapshot on delete
 * provider/aws: `aws_redshift_cluster` now defaults to making a final snapshot on delete
 * provider/aws: Deprecated fields `kinesis_endpoint` & `dynamodb_endpoint` were removed. Use `kinesis` & `dynamodb` inside the `endpoints` block instead. ([#11778](https://github.com/hashicorp/terraform/issues/11778))
 * provider/datadog: `datadog_monitor` now defaults `notify_no_data` to `false` as per the datadog API

FEATURES:

 * **Remote Backends:** This is a successor to "remote state" and includes
   file-based configuration, an improved setup process (just run `terraform init`),
   no more local caching of remote state, and more. ([#11286](https://github.com/hashicorp/terraform/issues/11286))
 * **Destroy Provisioners:** Provisioners can now be configured to run
   on resource destruction. ([#11329](https://github.com/hashicorp/terraform/issues/11329))
 * **State Locking:** State will be automatically locked when supported by the backend.
   Backends supporting locking in this release are Local, S3 (via DynamoDB), and Consul. ([#11187](https://github.com/hashicorp/terraform/issues/11187))

IMPROVEMENTS:

 * core: Data source values can now be used as part of a `count` calculation. ([#11482](https://github.com/hashicorp/terraform/issues/11482))
 * command: CLI args can be specified via env vars. Specify `TF_CLI_ARGS` or `TF_CLI_ARGS_name` (where name is the name of a command) to specify additional CLI args ([#11922](https://github.com/hashicorp/terraform/issues/11922))
 * command/init: previous behavior is retained, but init now also configures
   the new remote backends as well as downloads modules. It is the single
   command to initialize a new or existing Terraform configuration.
 * provisioners: All provisioners now respond very quickly to interrupts for
   fast cancellation. ([#10934](https://github.com/hashicorp/terraform/issues/10934))
 * provider/aws: Set aws_db_cluster to snapshot by default ([#11668](https://github.com/hashicorp/terraform/issues/11668))
 * provider/aws: Enable final snapshots for aws_rds_cluster by default ([#11694](https://github.com/hashicorp/terraform/issues/11694))
 * provider/aws: Enable snapshotting by default on aws_redshift_cluster ([#11695](https://github.com/hashicorp/terraform/issues/11695))
 * provider/vault: read vault token from `~/.vault-token` as a fallback for the
   `VAULT_TOKEN` environment variable. ([#11529](https://github.com/hashicorp/terraform/issues/11529))

BUG FIXES:

 * provider/datadog: Default notify_no_data on datadog_monitor to false ([#11903](https://github.com/hashicorp/terraform/issues/11903))

## 0.8.8 (March 2, 2017)

BACKWARDS INCOMPATIBILITIES / NOTES:
 * provider/aws: Potential breaking change for `root_block_device` ([#12379](https://github.com/hashicorp/terraform/issues/12379))

FEATURES:

 * **New Provider:**  `spotinst` ([#5001](https://github.com/hashicorp/terraform/issues/5001))
 * **New Interpolation:**  `slice` ([#9729](https://github.com/hashicorp/terraform/issues/9729))
 * **New Data Source:**  `aws_sns_topic` ([#11752](https://github.com/hashicorp/terraform/issues/11752))
 * **New Data Source:**  `openstack_images_image_v2` ([#12097](https://github.com/hashicorp/terraform/issues/12097))
 * **New Resource:**  `aws_elastic_beanstalk_application_version` ([#5770](https://github.com/hashicorp/terraform/issues/5770))
 * **New Resource:**  `aws_cloudwatch_log_destination` ([#11940](https://github.com/hashicorp/terraform/issues/11940))
 * **New Resource:**  `aws_cloudwatch_log_destination_policy` ([#11940](https://github.com/hashicorp/terraform/issues/11940))
 * **New Resource:**  `aws_codepipeline` ([#11814](https://github.com/hashicorp/terraform/issues/11814))
 * **New Resource:**  `aws_egress_only_internet_gateway` ([#10538](https://github.com/hashicorp/terraform/issues/10538))
 * **New Resource:**  `datadog_user`  ([#12268](https://github.com/hashicorp/terraform/issues/12268))
 * **New Resource:**  `digitalocean_loadbalancer` ([#12077](https://github.com/hashicorp/terraform/issues/12077))
 * **New Resource:**  `openstack_images_image_v2` ([#11942](https://github.com/hashicorp/terraform/issues/11942))
 * **New Resource:**  `openstack_compute_floatingip_associate_v2` ([#12190](https://github.com/hashicorp/terraform/issues/12190))

IMPROVEMENTS:

 * provider/aws: Add support for AWS EBS Elastic Volumes ([#11981](https://github.com/hashicorp/terraform/issues/11981))
 * provider/aws: Allow aws_instances to be resized rather than forcing a new instance ([#11998](https://github.com/hashicorp/terraform/issues/11998))
 * provider/aws: Report bucket name in S3 Error message ([#12122](https://github.com/hashicorp/terraform/issues/12122))
 * provider/aws: Implement IPV6 Support for ec2 / VPC ([#10538](https://github.com/hashicorp/terraform/issues/10538))
 * provider/aws: Add support for import of aws_elasticsearch_domain ([#12330](https://github.com/hashicorp/terraform/issues/12330))
 * provider/aws: improve redshift cluster validation ([#12313](https://github.com/hashicorp/terraform/issues/12313))
 * provider/aws: Support IAM role attachment and replacement for existing EC2 instance ([#11852](https://github.com/hashicorp/terraform/issues/11852))
 * provider/azurerm: Auto base64encode virtual_machine custom data ([#12164](https://github.com/hashicorp/terraform/issues/12164))
 * provider/datadog: add support for new host delay to the datadog_monitor resource ([#11975](https://github.com/hashicorp/terraform/issues/11975))
 * provider/datadog: Upgrade to Datadog API v2 ([#12098](https://github.com/hashicorp/terraform/issues/12098))
 * provider/fastly: Make Backends optional if used in VCL ([#12025](https://github.com/hashicorp/terraform/issues/12025))
 * provider/fastly: Add support for custom `response_object` ([#12032](https://github.com/hashicorp/terraform/issues/12032))
 * provider/google: Add support for maintenance window in `sql_database_instance` ([#12042](https://github.com/hashicorp/terraform/issues/12042))
 * provider/google: google_project supports billing account ([#11653](https://github.com/hashicorp/terraform/issues/11653))
 * provider/openstack: Don't allow floating IP and port ([#12099](https://github.com/hashicorp/terraform/issues/12099))
 * provider/openstack: Enable HTTP Logging ([#12089](https://github.com/hashicorp/terraform/issues/12089))
 * provider/openstack: Add Additional Targets for LBaaS v1 Member ([#12266](https://github.com/hashicorp/terraform/issues/12266))
 * provider/openstack: Redesign openstack_blockstorage_volume_attach_v2 ([#12071](https://github.com/hashicorp/terraform/issues/12071))
 * provider/pagerduty: Import support for service integrations ([#12141](https://github.com/hashicorp/terraform/issues/12141))
 * provider/pagerduty: Updated implementation of pagerduty_vendor & pagerduty_service_integration ([#12357](https://github.com/hashicorp/terraform/issues/12357))
 * provider/random_id: Add prefix attribute ([#12016](https://github.com/hashicorp/terraform/issues/12016))
 * provider/statuscake: Add support for Port in statuscake_test ([#11966](https://github.com/hashicorp/terraform/issues/11966))

BUG FIXES:

 * core: Fix a hang that could occur at the end of a Terraform command with custom plugins used ([#12048](https://github.com/hashicorp/terraform/issues/12048))
 * command/fmt: Fix incorrect formatting with single line object following complex object ([#12049](https://github.com/hashicorp/terraform/issues/12049))
 * command/state: `-backup` flags work with `mv` and `rm` ([#12156](https://github.com/hashicorp/terraform/issues/12156))
 * provider/aws: add bucket name to delete error notification ([#11952](https://github.com/hashicorp/terraform/issues/11952))
 * provider/aws: Use proper Set for source.Auth in resource_aws_codebuild_project ([#11741](https://github.com/hashicorp/terraform/issues/11741))
 * provider/aws: aws_ecs_service should output service name along with err ([#12072](https://github.com/hashicorp/terraform/issues/12072))
 * provider/aws: Add VRRP to allowed protocols in network ACL rules ([#12107](https://github.com/hashicorp/terraform/issues/12107))
 * provider/aws: Add owner_account option to aws_redshift_cluster ([#12062](https://github.com/hashicorp/terraform/issues/12062))
 * provider/aws: Update of inspector_assessment_target should use ARN not Name ([#12115](https://github.com/hashicorp/terraform/issues/12115))
 * provider/aws: Fix the panic in ssm_association with parameters ([#12215](https://github.com/hashicorp/terraform/issues/12215))
 * provider/aws: Fix update of environment_variable in codebuild_project ([#12169](https://github.com/hashicorp/terraform/issues/12169))
 * provider/aws: Refresh aws_autoscaling_schedule from state when autoscaling_group not found ([#12312](https://github.com/hashicorp/terraform/issues/12312))
 * provider/aws: No longer ForceNew resource on lambda_function runtime update ([#12329](https://github.com/hashicorp/terraform/issues/12329))
 * provider/aws: reading multiple pages of aws_efs_file_system tags ([#12328](https://github.com/hashicorp/terraform/issues/12328))
 * provider/aws: Refresh cloudwatch log subscription filter on 404 ([#12333](https://github.com/hashicorp/terraform/issues/12333))
 * provider/aws: more details on which s3 bucket had an error ([#12314](https://github.com/hashicorp/terraform/issues/12314))
 * provider/azurerm: Ignore case on protocol and allocation types ([#12176](https://github.com/hashicorp/terraform/issues/12176))
 * provider/cloudflare: add validation for proxied record types ([#11993](https://github.com/hashicorp/terraform/issues/11993))
 * provider/datadog: Adding default values to datadog_monitor ([#12168](https://github.com/hashicorp/terraform/issues/12168))
 * provider/google: make local_traffic_selector computed ([#11631](https://github.com/hashicorp/terraform/issues/11631))
 * provider/google: Write the raw disk encryption key in the state file to avoid diffs on plan ([#12068](https://github.com/hashicorp/terraform/issues/12068))
 * provider/google: fix url map test and update logic ([#12317](https://github.com/hashicorp/terraform/issues/12317))
 * provider/openstack: Rename provider to loadbalancer_provider ([#12239](https://github.com/hashicorp/terraform/issues/12239))
 * provider/pagerduty: Setting incident_urgency_rule as optional ([#12211](https://github.com/hashicorp/terraform/issues/12211))
 * provider/profitbricks: Fixing how primary_nic is added to profitbricks server ([#12197](https://github.com/hashicorp/terraform/issues/12197))
 * state/azure: add environment option for non-public cloud usage ([#12364](https://github.com/hashicorp/terraform/issues/12364))

## 0.8.7 (February 15, 2017)

BACKWARDS INCOMPATIBILITIES / NOTES:

 * provider/aws: `kinesis_endpoint` & `dynamodb_endpoint` fields in the provider schema were deprecated in favour of `kinesis` & `dynamodb` inside the `endpoints` block. Deprecated fields will be removed in 0.9 ([#11768](https://github.com/hashicorp/terraform/issues/11768))

FEATURES:

 * **New Interpolation:**  `slice` ([#9729](https://github.com/hashicorp/terraform/issues/9729))
 * **New Provider:**  `arukas` ([#11171](https://github.com/hashicorp/terraform/issues/11171))
 * **New Data Source:**  `aws_db_instance` ([#11717](https://github.com/hashicorp/terraform/issues/11717))
 * **New Data Source:**  `aws_vpn_gateway` ([#11886](https://github.com/hashicorp/terraform/issues/11886))
 * **New Data Source:**  `consul_agent_self`, `consul_catalog_service`, `consul_catalog_services`, `consul_catalog_nodes` ([#11729](https://github.com/hashicorp/terraform/pull/11729))
 * **New Data Source:**  `google_compute_zones` ([#11954](https://github.com/hashicorp/terraform/issues/11954))
 * **New Resource:**  `aws_elasticsearch_domain_policy` ([#8648](https://github.com/hashicorp/terraform/issues/8648))
 * **New Resource:**  `aws_vpc_peering_connection_accepter` ([#11505](https://github.com/hashicorp/terraform/issues/11505))
 * **New Resource:**  `aws_config_config_rule` ([#5850](https://github.com/hashicorp/terraform/issues/5850))
 * **New Resource:**  `aws_config_configuration_recorder` ([#5850](https://github.com/hashicorp/terraform/issues/5850))
 * **New Resource:**  `aws_config_configuration_recorder_status` ([#5850](https://github.com/hashicorp/terraform/issues/5850))
 * **New Resource:**  `aws_config_delivery_channel` ([#5850](https://github.com/hashicorp/terraform/issues/5850))
 * **New Resource:**  `azurerm_container_service` ([#10820](https://github.com/hashicorp/terraform/issues/10820))
 * **New Resource:**  `vault_policy` ([#10980](https://github.com/hashicorp/terraform/issues/10980))

IMPROVEMENTS:

 * provider/aws: Update aws_ssm_document to include `document_type`, `latest_version` and `default_version` ([#11671](https://github.com/hashicorp/terraform/issues/11671))
 * provider/aws: Support import of aws_opsworks_instance ([#11783](https://github.com/hashicorp/terraform/issues/11783))
 * provider/aws Add S3 bucket object tag support ([#11344](https://github.com/hashicorp/terraform/issues/11344))
 * provider/aws: Add validation for aws_iam_role ([#11915](https://github.com/hashicorp/terraform/issues/11915))
 * provider/fastly Allows for conditional settings across fastly ([#11843](https://github.com/hashicorp/terraform/issues/11843))
 * provider/openstack: Allow OpenStack SSL certs + keys to take path or content ([#10271](https://github.com/hashicorp/terraform/issues/10271))
 * provider/pagerduty: Add support for `incident_urgency_rule`, `support_hours` and `scheduled_actions` to `pagerduty_service` ([#11856](https://github.com/hashicorp/terraform/issues/11856))
 * provider/rancher: parse Rancher client cli.json config file ([#11658](https://github.com/hashicorp/terraform/issues/11658))
 * provider/vault: Use Vault api.DefaultConfig() ([#11523](https://github.com/hashicorp/terraform/issues/11523))

Bug FIXES:

 * core: resources that depend on create-before-destroy resources don't create cycles ([#11753](https://github.com/hashicorp/terraform/issues/11753))
 * core: create-before-destroy resources with a count > 1 create proper edges ([#11753](https://github.com/hashicorp/terraform/issues/11753))
 * core: fix "diffs didn't match issue" for removing or empty collections that force new ([#11732](https://github.com/hashicorp/terraform/issues/11732))
 * core: module sources ended in archive extensions without a "." won't be treated as archives ([#11438](https://github.com/hashicorp/terraform/issues/11438))
 * core: destroy ordering of resources within modules is correct ([#11765](https://github.com/hashicorp/terraform/issues/11765))
 * core: Fix crash if count interpolates into a non-int ([#11864](https://github.com/hashicorp/terraform/issues/11864))
 * core: Targeting a module will properly exclude untargeted module outputs ([#11921](https://github.com/hashicorp/terraform/issues/11921))
 * state/remote/s3: Fix Bug with Assume Role for Federated IAM Account ([#10067](https://github.com/hashicorp/terraform/issues/10067))
 * provider/aws: Fix security_group_rule resource timeout errors ([#11809](https://github.com/hashicorp/terraform/issues/11809))
 * provider/aws: Fix diff suppress function for aws_db_instance ([#11909](https://github.com/hashicorp/terraform/issues/11909))
 * provider/aws: Fix default values for AMI volume size ([#11842](https://github.com/hashicorp/terraform/issues/11842))
 * provider/aws: Fix aws_db_event_subscription import ([#11744](https://github.com/hashicorp/terraform/issues/11744))
 * provider/aws: Respect 400 returned from AWS API on RDS Cluster termination ([#11795](https://github.com/hashicorp/terraform/issues/11795))
 * provider/aws: Raise the codebuild_project create timeout ([#11777](https://github.com/hashicorp/terraform/issues/11777))
 * provider/aws: Make aws_dms_endpoint database_name optional ([#11792](https://github.com/hashicorp/terraform/issues/11792))
 * provider/aws: Bump Create and Delete timeouts to 60 mins on directory_service ([#11793](https://github.com/hashicorp/terraform/issues/11793))
 * provider/aws: aws_codecommit_trigger fix typo that causes serialization to fail when events is non-empty ([#11839](https://github.com/hashicorp/terraform/issues/11839))
 * provider/aws: Fix bug to allow update of maintenance_window in elasticache_replication_group ([#11850](https://github.com/hashicorp/terraform/issues/11850))
 * provider/azurerm: Don't push an empty set of ssh keys to virtual machine or they cannot be ammended ([#11804](https://github.com/hashicorp/terraform/issues/11804))
 * provider/azurerm: Refresh from state when VM Extension Resource not found ([#11894](https://github.com/hashicorp/terraform/issues/11894))
 * provider/cloudstack: Ensure consistent hashes of `cloudstack_port_forward` forward items. ([#11546](https://github.com/hashicorp/terraform/issues/11546))
 * provider/google: set additional_zones to computed and disallow the original zone from appearing in the list ([#11650](https://github.com/hashicorp/terraform/issues/11650))
 * provider/google: set subnetwork_project to computed ([#11646](https://github.com/hashicorp/terraform/issues/11646))
 * provider/openstack BlockStorage v1 availability_zone Fix ([#11949](https://github.com/hashicorp/terraform/issues/11949))

## 0.8.6 (07 February 2017)

BACKWARDS INCOMPATIBILITIES / NOTES:

 * provider/aws: `aws_appautoscaling_policy` no longer has default values for `scalable_dimension` and `service_namespace`


FEATURES:

 * **New Data Source:**  `aws_kms_secret` ([#11460](https://github.com/hashicorp/terraform/issues/11460))
 * **New Data Source:**  `aws_ecs_task_definition` ([#8509](https://github.com/hashicorp/terraform/issues/8509))
 * **New Data Source:**  `aws_ecs_cluster` ([#11558](https://github.com/hashicorp/terraform/issues/11558))
 * **New Data Source:**  `aws_partition` ([#11675](https://github.com/hashicorp/terraform/issues/11675))
 * **New Data Source:**  `pagerduty_escalation_policy` ([#11616](https://github.com/hashicorp/terraform/issues/11616))
 * **New Data Source:**  `pagerduty_schedule` ([#11614](https://github.com/hashicorp/terraform/issues/11614))
 * **New Data Source:**  `profitbricks_datacenter` ([#11520](https://github.com/hashicorp/terraform/issues/11520))
 * **New Data Source:**  `profitbricks_location` ([#11520](https://github.com/hashicorp/terraform/issues/11520))
 * **New Data Source:**  `profitbricks_image` ([#11520](https://github.com/hashicorp/terraform/issues/11520))
 * **New Resource:**  `aws_sfn_activity` ([#11420](https://github.com/hashicorp/terraform/issues/11420))
 * **New Resource:**  `aws_sfn_state_machine` ([#11420](https://github.com/hashicorp/terraform/issues/11420))
 * **New Resource:**  `aws_codebuild_project` ([#11560](https://github.com/hashicorp/terraform/issues/11560))
 * **New Resource:**  `aws_dms_certificate` ([#11122](https://github.com/hashicorp/terraform/issues/11122))
 * **New Resource:**  `aws_dms_endpoint` ([#11122](https://github.com/hashicorp/terraform/issues/11122))
 * **New Resource:**  `aws_dms_replication_instance` ([#11122](https://github.com/hashicorp/terraform/issues/11122))
 * **New Resource:**  `aws_dms_replication_subnet_group` ([#11122](https://github.com/hashicorp/terraform/issues/11122))
 * **New Resource:**  `aws_dms_replication_subnet_group` ([#11122](https://github.com/hashicorp/terraform/issues/11122))
 * **New Resource:**  `pagerduty_addon` ([#11620](https://github.com/hashicorp/terraform/issues/11620))


IMPROVEMENTS:

 * core: Interaction with Atlas now supports the `ATLAS_TLS_NOVERIFY` environment variable ([#11576](https://github.com/hashicorp/terraform/issues/11576))
 * provider/aws: Add EBS Volume support for EMR Instance Groups ([#11411](https://github.com/hashicorp/terraform/issues/11411))
 * provider/aws: Add support for policy to AWS provider assume_role ([#11501](https://github.com/hashicorp/terraform/issues/11501))
 * provider/aws: Add support for more sns_topic_subscription parameters on import command ([#10408](https://github.com/hashicorp/terraform/issues/10408))
 * provider/aws: Add support for Sever Side Encryption with default S3 KMS key to `aws_s3_bucket_object` ([#11261](https://github.com/hashicorp/terraform/issues/11261))
 * provider/aws: Add support for Cross Region RDS Cluster Replica ([#11428](https://github.com/hashicorp/terraform/issues/11428))
 * provider/aws: Add sensitive attribute in master_password ([#11584](https://github.com/hashicorp/terraform/issues/11584))
 * provider/aws: Application Auto Scaling now supports scaling an Amazon EC2 Spot fleet ([#8697](https://github.com/hashicorp/terraform/issues/8697))
 * provider/aws: Add tag support to DynamoDb tables ([#11617](https://github.com/hashicorp/terraform/issues/11617))
 * provider/aws: Provide the certificate ID in the aws data source ([#11693](https://github.com/hashicorp/terraform/issues/11693))
 * provider/aws: Wait for instance_profile creation to complete ([#11678](https://github.com/hashicorp/terraform/issues/11678))
 * provider/azurerm: Add support for scale sets overprovision ([#11516](https://github.com/hashicorp/terraform/issues/11516))
 * provider/azurerm: support import for load balancer and sub resources ([#11610](https://github.com/hashicorp/terraform/issues/11610))
 * provider/fastly: Adds papertrail logging ([#11491](https://github.com/hashicorp/terraform/issues/11491))
 * provider/fastly: Adds format_version for s3logging ([#11725](https://github.com/hashicorp/terraform/issues/11725))
 * provider/fastly: Adds healthcheck service ([#11709](https://github.com/hashicorp/terraform/issues/11709))
 * provider/google: allow instance group managers in region other than project ([#11294](https://github.com/hashicorp/terraform/issues/11294))
 * provider/google: Add second generation disk specification options ([#11571](https://github.com/hashicorp/terraform/issues/11571))
 * provider/google: remote_traffic_selector for google_compute_vpn_tunnel ([#11020](https://github.com/hashicorp/terraform/issues/11020))
 * provider/nomad: Update jobspec dependency to allow parsing parameterized nomad jobfiles ([#11691](https://github.com/hashicorp/terraform/issues/11691))
 * provider/google: No default root user for SQL ([#11590](https://github.com/hashicorp/terraform/issues/11590))
 * provider/opsgenie: Descriptions for Teams ([#11391](https://github.com/hashicorp/terraform/issues/11391))
 * provider/rancher: rancher_registration_token add image parameter ([#11551](https://github.com/hashicorp/terraform/issues/11551))
 * provider/rancher: allow for importing resources using environment ID to target ([#11688](https://github.com/hashicorp/terraform/issues/11688))

BUG FIXES:

 * core: Remove missed subfields when parent list is removed ([#11498](https://github.com/hashicorp/terraform/issues/11498))
 * command/fmt: Trailing blocks of comments at the end of files are formatted properly ([#11585](https://github.com/hashicorp/terraform/issues/11585))
 * provider/aws: Fix issue with `path` not updated when modifying AWS API Gateway Resource ([#11443](https://github.com/hashicorp/terraform/issues/11443))
 * provider/aws: Fix AWS Lambda Qualifier Regexp for `aws_lambda_permission` ([#11383](https://github.com/hashicorp/terraform/issues/11383))
 * provider/aws: allow destroy of LB stickiness policy with missing LB ([#11462](https://github.com/hashicorp/terraform/issues/11462))
 * provider/aws: ECS Placement constraints fix ([#11475](https://github.com/hashicorp/terraform/issues/11475))
 * provider/aws: retry kms_key CreateKey if arn in policy not yet seen ([#11509](https://github.com/hashicorp/terraform/issues/11509))
 * provider/aws: Fix ALB Listener Rule Import ([#1174](https://github.com/hashicorp/terraform/issues/1174))
 * provider/aws: Fix issue with ECS Placement Strat. and type casing ([#11565](https://github.com/hashicorp/terraform/issues/11565))
 * provider/aws: aws_route53_record import error processing ([#11603](https://github.com/hashicorp/terraform/issues/11603))
 * provider/aws: Fix panic in aws_rds_cluster missing parameter error message ([#11600](https://github.com/hashicorp/terraform/issues/11600))
 * provider/aws: Succeed creating aws_volume_attachment if identical attachment exists ([#11060](https://github.com/hashicorp/terraform/issues/11060))
 * provider/aws: Guard against panic in aws_vpc_endpoint_association ([#11613](https://github.com/hashicorp/terraform/issues/11613))
 * provider/aws: Allow root volume size changes in aws_instance ([#11619](https://github.com/hashicorp/terraform/issues/11619))
 * provider/aws: Fix spot instance request block device configs ([#11649](https://github.com/hashicorp/terraform/issues/11649))
 * provider/aws: Fix validation issues for onceAWeek and onceADay validation functions ([#11679](https://github.com/hashicorp/terraform/issues/11679))
 * provider/aws: Return route_table_id from aws_route_table data source ([#11703](https://github.com/hashicorp/terraform/issues/11703))
 * provider/aws: validate aws_alb_target_group name is less than 32 characters ([#11699](https://github.com/hashicorp/terraform/issues/11699))
 * provider/azurerm: Scale Sets Load balancer pools should not be computed ([#11516](https://github.com/hashicorp/terraform/issues/11516))
 * provider/azurerm: Scale Sets ip configuration handling and update support for load balancer backend pools. ([#11516](https://github.com/hashicorp/terraform/issues/11516))
 * provider/azurerm: check if lb sub resources exist when reading ([#11553](https://github.com/hashicorp/terraform/issues/11553))
 * provider/google: Fix master_instance_name to prevent slave rebuilds ([#11477](https://github.com/hashicorp/terraform/issues/11477))
 * provider/google: Refresh google_compute_instance machine_type on read ([#11645](https://github.com/hashicorp/terraform/issues/11645))
 * provider/google: Added forceNew on accessConfig in google_compute_instance_template ([#11548](https://github.com/hashicorp/terraform/issues/11548))
 * provider/ignition: Allow to add authorized keys without user creation ([#11406](https://github.com/hashicorp/terraform/issues/11406))
 * provider/ignition: mount and path are mutually exclusive ([#11409](https://github.com/hashicorp/terraform/issues/11409))
 * provider/ns1: Fix "use_client_subnet" in ns1_record ([#11368](https://github.com/hashicorp/terraform/issues/11368))
 * provider/openstack: Remove Default Security Group Rules on Create ([#11466](https://github.com/hashicorp/terraform/issues/11466))
 * provider/pagerduty: Allow timeouts to be disabled (pagerduty_service) ([#11483](https://github.com/hashicorp/terraform/issues/11483))
 * provider/rancher: Use environment specific client for accessing resources ([#11503](https://github.com/hashicorp/terraform/issues/11503))
 * provider/rancher: Refresh rancher stack from state on delete ([#11539](https://github.com/hashicorp/terraform/issues/11539))
 * provider/rancher: Refresh rancher token and registry from state on not found ([#11543](https://github.com/hashicorp/terraform/issues/11543))
 * provider/rancher: return error when Rancher template not found ([#11544](https://github.com/hashicorp/terraform/issues/11544))
 * provider/rancher: rancher_stack set docker_compose and rancher_compose ([#11550](https://github.com/hashicorp/terraform/issues/11550))
 * provider/rancher: Handle deleted/purged resources from Rancher ([#11607](https://github.com/hashicorp/terraform/issues/11607))
 * provider/statuscake: Remove computed from statuscake_test timeout parameter ([#11541](https://github.com/hashicorp/terraform/issues/11541))
 * provider/vsphere: vSphere virtual machine don't ignore VM power on errors ([#11604](https://github.com/hashicorp/terraform/issues/11604))
 * provisioner/remote-exec: Revert change in 0.8.5 that treated each line as a script since that doesn't work for stateful scripts. ([#11692](https://github.com/hashicorp/terraform/issues/11692))
 * provisioner/chef: Attributes JSON coming from computed source validates ([#11502](https://github.com/hashicorp/terraform/issues/11502))

## 0.8.5 (26 January 2017)

BACKWARDS INCOMPATIBILITIES / NOTES:

 * provider/aws: We no longer prefix an ECR repository address with `https://`
 * provider/google: `google_project` has undergone significant changes. Existing configs and state should continue to work as they always have, but new configs and state will exhibit some new behaviour, including actually creating and deleting projects, instead of just referencing them. See https://www.terraform.io/docs/providers/google/r/google_project.html for more details.

FEATURES:

 * **New Data Source:**  `aws_autoscaling_groups` ([#11303](https://github.com/hashicorp/terraform/issues/11303))
 * **New Data Source:**  `aws_elb_hosted_zone_id ` ([#11027](https://github.com/hashicorp/terraform/issues/11027))
 * **New Data Source:**  `aws_instance` ([#11272](https://github.com/hashicorp/terraform/issues/11272))
 * **New Data Source:**  `aws_canonical_user_id` ([#11332](https://github.com/hashicorp/terraform/issues/11332))
 * **New Data Source:**  `aws_vpc_endpoint` ([#11323](https://github.com/hashicorp/terraform/issues/11323))
 * **New Provider:**  `profitbricks` ([#7943](https://github.com/hashicorp/terraform/issues/7943))
 * **New Provider:**  `alicloud` ([#11235](https://github.com/hashicorp/terraform/issues/11235))
 * **New Provider:**  `ns1` ([#10782](https://github.com/hashicorp/terraform/issues/10782))
 * **New Resource:**  `aws_inspector_assessment_target` ([#11217](https://github.com/hashicorp/terraform/issues/11217))
 * **New Resource:**  `aws_inspector_assessment_template` ([#11217](https://github.com/hashicorp/terraform/issues/11217))
 * **New Resource:**  `aws_inspector_resource_group` ([#11217](https://github.com/hashicorp/terraform/issues/11217))
 * **New Resource:**  `google_project_iam_policy` ([#10425](https://github.com/hashicorp/terraform/issues/10425))
 * **New Resource:**  `google_project_services` ([#10425](https://github.com/hashicorp/terraform/issues/10425))
 * **New Interpolation Function:**  `pathexpand()` ([#11277](https://github.com/hashicorp/terraform/issues/11277))

IMPROVEMENTS:

 * command/fmt: Single line objects (such as `variable "foo" {}`) aren't separated by newlines
 * provider/aws: Add 'route_table_id' to route_table data source ([#11157](https://github.com/hashicorp/terraform/pull/11157))
 * provider/aws: Add Support for aws_cloudwatch_metric_alarm extended statistic ([#11193](https://github.com/hashicorp/terraform/issues/11193))
 * provider/aws: Make the type of a route53_record modifiable without recreating the resource ([#11164](https://github.com/hashicorp/terraform/issues/11164))
 * provider/aws: Add Placement Strategy to aws_ecs_service resource ([#11201](https://github.com/hashicorp/terraform/issues/11201))
 * provider/aws: Add support for placement_constraint to aws_ecs_service ([#11242](https://github.com/hashicorp/terraform/issues/11242))
 * provider/aws: allow ALB target group stickiness to be enabled/disabled ([#11251](https://github.com/hashicorp/terraform/issues/11251))
 * provider/aws: ALBs now wait for provisioning to complete before proceeding ([#11333](https://github.com/hashicorp/terraform/issues/11333))
 * provider/aws: Add support for setting MSSQL Timezone in aws_db_instance ([#11247](https://github.com/hashicorp/terraform/issues/11247))
 * provider/aws: CloudFormation YAML template support ([#11121](https://github.com/hashicorp/terraform/issues/11121))
 * provider/aws: Remove hardcoded https from the ecr repository ([#11307](https://github.com/hashicorp/terraform/issues/11307))
 * provider/aws: Implement CloudFront Lambda Function Associations ([#11291](https://github.com/hashicorp/terraform/issues/11291))
 * provider/aws: Remove MaxFrameRate default on ElasticTranscoderPreset ([#11340](https://github.com/hashicorp/terraform/issues/11340))
 * provider/aws: Allow ARN Identifier to be set for different partitions ([#11359](https://github.com/hashicorp/terraform/issues/11359))
 * provider/aws: Allow bypassing region validation ([#11358](https://github.com/hashicorp/terraform/issues/11358))
 * provider/aws: Added a s3_bucket domain name attribute ([#10088](https://github.com/hashicorp/terraform/issues/10088))
 * provider/aws: Add DiffSupressFunction to aws_db_instance's engine_version ([#11369](https://github.com/hashicorp/terraform/issues/11369))
 * provider/archive: Adding support for multiple source contents ([#11271](https://github.com/hashicorp/terraform/issues/11271))
 * provider/azurerm: add caching support for virtual_machine data_disks ([#11142](https://github.com/hashicorp/terraform/issues/11142))
 * provider/azurerm: make lb sub resources idempotent ([#11128](https://github.com/hashicorp/terraform/issues/11128))
 * provider/cloudflare: Add verification for record types and content ([#11197](https://github.com/hashicorp/terraform/issues/11197))
 * provider/datadog: Add aggregator method to timeboard graph resource ([#11206](https://github.com/hashicorp/terraform/issues/11206))
 * provider/fastly Add request_condition to backend definition ([#11238](https://github.com/hashicorp/terraform/issues/11238))
 * provider/google: Add subnetwork_project field to enable cross-project networking in instance templates ([#11110](https://github.com/hashicorp/terraform/issues/11110))
 * provider/google: Add support for encrypting a disk ([#11167](https://github.com/hashicorp/terraform/issues/11167))
 * provider/google: Add support for session_affinity to google_compute_region_backend_service ([#11228](https://github.com/hashicorp/terraform/issues/11228))
 * provider/google: Allow additional zones to be configured in GKE ([#11018](https://github.com/hashicorp/terraform/issues/11018))
 * provider/ignition: Allow empty dropin and content for systemd_units ([#11327](https://github.com/hashicorp/terraform/issues/11327))
 * provider/openstack: LoadBalancer Security Groups ([#11074](https://github.com/hashicorp/terraform/issues/11074))
 * provider/openstack: Volume Attachment Updates ([#11285](https://github.com/hashicorp/terraform/issues/11285))
 * provider/scaleway improve bootscript data source ([#11183](https://github.com/hashicorp/terraform/issues/11183))
 * provider/statuscake: Add support for StatusCake confirmation servers ([#11179](https://github.com/hashicorp/terraform/issues/11179))
 * provider/statuscake: Add support for Updating StatusCake contact_ids ([#7115](https://github.com/hashicorp/terraform/issues/7115))
 * provisioner/chef: Add support for named run-lists when using policyfiles ([#11215](https://github.com/hashicorp/terraform/issues/11215))
 * core: Add basic HTTP Auth for remote state backend ([#11301](https://github.com/hashicorp/terraform/issues/11301))

BUG FIXES:

 * command/fmt: Multiple `#` comments won't be separated by newlines. ([#11209](https://github.com/hashicorp/terraform/issues/11209))
 * command/fmt: Lists with a heredoc element that starts on the same line as the opening brace is formatted properly. ([#11208](https://github.com/hashicorp/terraform/issues/11208))
 * command/import: Provider configuration inheritance into modules works properly ([#11393](https://github.com/hashicorp/terraform/issues/11393))
 * command/import: Update help text to note that `-var` and `-var-file` work
 * provider/aws: Fix panic when querying VPC's main route table via data source ([#11134](https://github.com/hashicorp/terraform/issues/11134))
 * provider/aws: Allow creating aws_codecommit repository outside of us-east-1 ([#11177](https://github.com/hashicorp/terraform/issues/11177))
 * provider/aws: Fix issue destroying or updating CloudFront due to missing Lambda Function Associations parameters ([#11291](https://github.com/hashicorp/terraform/issues/11291))
 * provider/aws: Correct error messages are now returned if an `aws_autoscaling_lifecycle_hook` fails during creation ([#11360](https://github.com/hashicorp/terraform/issues/11360))
 * provider/aws: Fix issue updating/destroying Spot Fleet requests when using `terminate_instances_with_expiration` ([#10953](https://github.com/hashicorp/terraform/issues/10953))
 * provider/azurerm: use configured environment for storage clients ([#11159](https://github.com/hashicorp/terraform/issues/11159))
 * provider/google: removes region param from google_compute_backend_service ([#10903](https://github.com/hashicorp/terraform/issues/10903))
 * provider/ignition: allowing empty systemd.content when a dropin is provided ([#11216](https://github.com/hashicorp/terraform/issues/11216))
 * provider/openstack: Increase deletion timeout for router interfaces ([#11250](https://github.com/hashicorp/terraform/issues/11250))
 * provider/openstack: Fix Instance Metadata Deletion ([#11252](https://github.com/hashicorp/terraform/issues/11252))
 * provider/scaleway: Rename Scaleway provider parameters to match more closely to the API ([#10874](https://github.com/hashicorp/terraform/issues/10874))
 * provider/vault: Remove user input for optional vault provider fields ([#11082](https://github.com/hashicorp/terraform/issues/11082))
 * provider/vsphere: Set deviceID to 0 if one 1 network interface in vsphere_virtual_machine ([#8276](https://github.com/hashicorp/terraform/issues/8276))
 * provisioner/remote-exec: fail on first inline script with bad exit code ([#11155](https://github.com/hashicorp/terraform/issues/11155))

## 0.8.4 (January 11, 2017)

BACKWARDS INCOMPATIBILITIES / NOTES:

 * We have removed the `Arukas` provider that was added in v0.8.3 for this release. Unfortunately we found the
 new provider included a dependency that would not compile and run on Windows operating systems. For now the
 provider has been removed and we hope to work to reintroduce it for all platforms in the near future. Going forward we will also be taking additional steps in our build testing to ensure Terraform builds on all platforms before release.

## 0.8.3 (January 10, 2017)

FEATURES:

 * **New Provider:**  `Arukas` ([#10862](https://github.com/hashicorp/terraform/issues/10862))
 * **New Provider:**  `Ignition` ([#6189](https://github.com/hashicorp/terraform/issues/6189))
 * **New Provider:**  `OpsGenie` ([#11012](https://github.com/hashicorp/terraform/issues/11012))
 * **New Data Source:**  `aws_vpc_peering_connection` ([#10913](https://github.com/hashicorp/terraform/issues/10913))
 * **New Resource:**  `aws_codedeploy_deployment_config` ([#11062](https://github.com/hashicorp/terraform/issues/11062))
 * **New Resource:**  `azurerm_container_registry` ([#10973](https://github.com/hashicorp/terraform/issues/10973))
 * **New Resource:**  `azurerm_eventhub_authorization_rule` ([#10971](https://github.com/hashicorp/terraform/issues/10971))
 * **New Resource:**  `azurerm_eventhub_consumer_group` ([#9902](https://github.com/hashicorp/terraform/issues/9902))

IMPROVEMENTS:

 * command/fmt: Show filename on parse error ([#10923](https://github.com/hashicorp/terraform/issues/10923))
 * provider/archive: `archive_file` now exports `output_md5` attribute in addition to existing SHA1 and Base64 SHA256 hashes. ([#10851](https://github.com/hashicorp/terraform/issues/10851))
 * provider/aws: Add `most_recent` to the `ebs_snapshot` data source ([#10986](https://github.com/hashicorp/terraform/issues/10986))
 * provider/aws: Add support for instance tenancy in `aws_opsworks_instance` ([#10885](https://github.com/hashicorp/terraform/issues/10885))
 * provider/aws: Added a validation for security group rule types ([#10864](https://github.com/hashicorp/terraform/issues/10864))
 * provider:aws: Add support for updating aws_emr_cluster parameters ([#11008](https://github.com/hashicorp/terraform/issues/11008))
 * provider/aws: Add Placement Constraints to `aws_ecs_task_definition` ([#11030](https://github.com/hashicorp/terraform/issues/11030))
 * provider/aws: Increasing timeout for redshift cluster creation to 75 minutes ([#11041](https://github.com/hashicorp/terraform/issues/11041))
 * provider/aws: Add support for content_handling to aws_api_gateway_integration_response ([#11002](https://github.com/hashicorp/terraform/issues/11002))
 * provider/aws: Add S3 bucket name validation ([#11116](https://github.com/hashicorp/terraform/issues/11116))
 * provider/aws: Add Route53 Record type validation ([#11119](https://github.com/hashicorp/terraform/issues/11119))
 * provider/azurerm: support non public clouds ([#11026](https://github.com/hashicorp/terraform/issues/11026))
 * provider/azurerm: Azure resource providers which are already registered are no longer re-registered. ([#10991](https://github.com/hashicorp/terraform/issues/10991))
 * provider/docker: Add network create --internal flag support ([#10932](https://github.com/hashicorp/terraform/issues/10932))
 * provider/docker: Add support for a list of pull_triggers within the docker_image resource. ([#10845](https://github.com/hashicorp/terraform/issues/10845))
 * provider/pagerduty Add delete support to `pagerduty_service_integration` ([#10891](https://github.com/hashicorp/terraform/issues/10891))
 * provider/postgresql Add permissions support to `postgresql_schema` as nested `policy` attributes ([#10808](https://github.com/hashicorp/terraform/issues/10808))

BUG FIXES:

 * core: Properly expand sets as lists from a flatmap ([#11042](https://github.com/hashicorp/terraform/issues/11042))
 * core: Disallow root modules named "root" as a temporary workaround ([#11099](https://github.com/hashicorp/terraform/issues/11099))
 * command/fmt: Lists of heredocs format properly ([#10947](https://github.com/hashicorp/terraform/issues/10947))
 * command/graph: Fix crash when `-type=legacy` ([#11095](https://github.com/hashicorp/terraform/issues/11095))
 * provider/aws: Guard against nil change output in `route53_zone` that causes panic ([#10798](https://github.com/hashicorp/terraform/issues/10798))
 * provider/aws: Reworked validateArn function to handle empty values ([#10833](https://github.com/hashicorp/terraform/issues/10833))
 * provider/aws: Set `aws_autoscaling_policy` `metric_aggregation_type` to be Computed ([#10904](https://github.com/hashicorp/terraform/issues/10904))
 * provider/aws: `storage_class` is now correctly treated as optional when configuring replication for `aws_s3_bucket` resources. ([#10921](https://github.com/hashicorp/terraform/issues/10921))
 * provider/aws: `user_data` on `aws_launch_configuration` resources is only base 64 encoded if the value provided is not already base 64 encoded. ([#10871](https://github.com/hashicorp/terraform/issues/10871))
 * provider/aws: Add snapshotting to the list of pending state for elasticache ([#10965](https://github.com/hashicorp/terraform/issues/10965))
 * provider/aws: Add support for updating tags in aws_emr_cluster ([#11003](https://github.com/hashicorp/terraform/issues/11003))
 * provider/aws: Fix the normalization of AWS policy statements ([#11009](https://github.com/hashicorp/terraform/issues/11009))
 * provider/aws: data_source_aws_iam_server_certificate latest should be bool not string causes panic ([#11016](https://github.com/hashicorp/terraform/issues/11016))
 * provider/aws: Fix typo in aws_redshift_cluster causing security groups to not allow update ([#11025](https://github.com/hashicorp/terraform/issues/11025))
 * provider/aws: Set `key_name` in `aws_key_pair` if omited in configuration ([#10987](https://github.com/hashicorp/terraform/issues/10987))
 * provider/aws: Updating the aws_efs_mount_target dns_name ([#11023](https://github.com/hashicorp/terraform/issues/11023))
 * provider/aws: Validate window time format for snapshot times and backup windows on RDS and ElastiCache resources ([#11089](https://github.com/hashicorp/terraform/issues/11089))
 * provider/aws: aws_db_instance restored from snapshot had problem with subnet_group ([#11050](https://github.com/hashicorp/terraform/issues/11050))
 * provider/aws: Allow disabled access_log in ELB ([#11120](https://github.com/hashicorp/terraform/issues/11120))
 * provider/azurerm: fix update protocol for lb_probe ([#11125](https://github.com/hashicorp/terraform/issues/11125))
 * provider/google: Fix backwards incompatibility around create_timeout in instances ([#10858](https://github.com/hashicorp/terraform/issues/10858))
 * provider/google: google_compute_instance_group_manager update_strategy not properly read ([#10174](https://github.com/hashicorp/terraform/issues/10174))
 * provider/openstack: Handle `PENDING_UPDATE` status with LBaaS v2 members ([#10875](https://github.com/hashicorp/terraform/issues/10875))
 * provider/rancher: Add 'finishing-upgrade' state to rancher stack ([#11019](https://github.com/hashicorp/terraform/issues/11019))


## 0.8.2 (December 21, 2016)

BACKWARDS INCOMPATIBILITIES / NOTES:

 * `aws_lambda_function` Please note that `runtime` is now a required field as AWS have deprecated the use of nodejs 0.10 in lambda functions ([#9724](https://github.com/hashicorp/terraform/issues/9724))

FEATURES:

 * **New Provider:**  `New Relic` ([#10317](https://github.com/hashicorp/terraform/issues/10317))
 * **New Resource:**  `aws_ses_configuration_set` ([#10735](https://github.com/hashicorp/terraform/issues/10735))
 * **New Resource:**  `aws_ses_event_destination` ([#10735](https://github.com/hashicorp/terraform/issues/10735))
 * **New Resource:**  `azurerm_redis_cache` ([#10184](https://github.com/hashicorp/terraform/issues/10184))
 * **New Resource:**  `ultradns_dirpool` ([#9788](https://github.com/hashicorp/terraform/issues/9788))
 * **New Resource:**  `ultradns_probe_http` ([#9788](https://github.com/hashicorp/terraform/issues/9788))
 * **New Resource:**  `ultradns_probe_ping` ([#9788](https://github.com/hashicorp/terraform/issues/9788))
 * **New Resource:**  `ultradns_record` ([#9788](https://github.com/hashicorp/terraform/issues/9788))
 * **New Resource:**  `ultradns_tcpool` ([#9788](https://github.com/hashicorp/terraform/issues/9788))
 * **New Data Source:**  `aws_iam_account_alias` ([#10804](https://github.com/hashicorp/terraform/issues/10804))

IMPROVEMENTS:

 * provider/aws: Add support for BinaryMediaTypes and ContentHandling to AWS API Gateway ([#10776](https://github.com/hashicorp/terraform/issues/10776))
 * provider/aws: Deprecated aws_lambda_function nodejs runtime in favor of nodejs4.3 ([#9724](https://github.com/hashicorp/terraform/issues/9724))
 * provider/aws: Support updating of aws_db_instance db_subnet_group_name ([#10818](https://github.com/hashicorp/terraform/issues/10818))
 * provider/aws: Allow update to RDS password when restoring from snapshot ([#8622](https://github.com/hashicorp/terraform/issues/8622))
 * provider/azurerm: add support for tags to dns_zone ([#10750](https://github.com/hashicorp/terraform/issues/10750))
 * provider/pagerduty pagerduty_schedule - support for start_day_of_week (schedule restriction) ([#10069](https://github.com/hashicorp/terraform/issues/10069))
 * state/remote/swift: add support for token authentication ([#10866](https://github.com/hashicorp/terraform/issues/10866))

BUG FIXES:

 * core: Improve validation for provider aliases to allow inheritance in moduels. ([#10807](https://github.com/hashicorp/terraform/issues/10807))
 * core: Math operations always prefer floating point if an argument is floating point. ([#10886](https://github.com/hashicorp/terraform/issues/10886))
 * core: Strings are implicitly converted to integers/floats for comparison. ([#10886](https://github.com/hashicorp/terraform/issues/10886))
 * provider/aws: Fixed crash in `data_source_ami` with empty `owner` value ([#10763](https://github.com/hashicorp/terraform/issues/10763))
 * provider/aws: Require `master_username` and `master_password` if no snapshot given in Redshift Cluster ([#9837](https://github.com/hashicorp/terraform/issues/9837))
 * provider/azurerm: fix network_interface.ip_configuration hash for load balancers ([#10834](https://github.com/hashicorp/terraform/issues/10834))
 * provider/docker: Fix regression, 'cert_path' stop working ([#10801](https://github.com/hashicorp/terraform/issues/10801))
 * provider/google: Use node_version during google_container_cluster creation ([#10817](https://github.com/hashicorp/terraform/issues/10817))
 * provider/openstack: Handle Volume Creation Errors ([#10821](https://github.com/hashicorp/terraform/issues/10821))

## 0.8.1 (December 14, 2016)

IMPROVEMENTS:

 * provider/aws: Support eu-west-2 ([#10470](https://github.com/hashicorp/terraform/issues/10470))
 * provider/aws: Improved the SNS topic subscription protocols validation ([#10704](https://github.com/hashicorp/terraform/issues/10704))
 * providers/google: Add subnetwork_project field to enable cross-project networking ([#9662](https://github.com/hashicorp/terraform/issues/9662))
 * provider/pagerduty: Allow 'team_responder' role for pagerduty_user resource ([#10728](https://github.com/hashicorp/terraform/issues/10728))

BUG FIXES:

  * core: Handle whitespace around the key in the `-var` flag. ([#10717](https://github.com/hashicorp/terraform/issues/10717))
  * core: `terraform` block works in the presence of `_override` files ([#10715](https://github.com/hashicorp/terraform/issues/10715))
  * core: Fix error when a provider in a module only referenced a variable ([#10719](https://github.com/hashicorp/terraform/issues/10719))
  * core: Destroy ordering for resources that depend on each other across modules is correct ([#745](https://github.com/hashicorp/terraform/issues/745))

DEPRECATION REMOVALS:

  * provider/aws: Removed deprecated `parameter_group` from `aws_rds_cluster` ([#10733](https://github.com/hashicorp/terraform/issues/10733))

## 0.8.0 (December 13, 2016)

**This is the complete 0.7.13 to 0.8 CHANGELOG. Below this section we
also have a 0.8.0-rc3 to 0.8.0 final CHANGELOG.**

BACKWARDS INCOMPATIBILITIES / NOTES:

 * `template_file` _inline_ templates must escape their variable usage. What
   was previously `${foo}` must now be `$${foo}`. Note that this is only
   for _inline_ templates. Templates read from files are unchanged. ([#9698](https://github.com/hashicorp/terraform/issues/9698))
 * Escape sequences used to require double-escaping when used within interpolations.
   You now must only escape once (which is the expected/typical behavior).
   For example: `${replace(var.foo, "\\", "\\\\")}` is correct. Before,
   that would cause very strange behavior. However, this may break existing
   configurations which found a level of escape sequences to work. Check
   `terraform plan` for incorrect output.
 * Math operators now follow the standard order of operations: *, /, % followed
   by +, -. See the updated interpolation docs for more information. You can
   continue to force ordering with parentheses.
 * Strings in configuration can no longer contain unescaped newlines. For
   unescaped newlines, heredocs must be used

 * provider/aws: Anywhere where we can specify kms_key_id must now be a valid KMS Key ID ARN to stop continual diffs
 * provider/chef: The chef provider now accepts `key_material` as an alternative to
   `private_key_pem`. The `private_key_pem` attribute will be deprecated in a
    future release
 * provider/postgres: `ssl_mode` has been renamed `sslmode` to match common usage ([#10682](https://github.com/hashicorp/terraform/issues/10682))

DEPRECATION REMOVALS:

 * The `template_file` resource no longer accepts a direct file path for the
   `template` attribute. You may either specify a path wrapped in a `file`
   function or specify a file path with the `filepath` attribute. This was
   deprecated during 0.7.x.

FEATURES:

 * **New command:** `terraform console`, an interactive console for experimenting
   with and using interpolations. ([#10093](https://github.com/hashicorp/terraform/issues/10093))
 * **Terraform version requirement in configuration.** You can now specify
   a Terraform version requirement in configuration and modules. ([#10080](https://github.com/hashicorp/terraform/issues/10080))
 * **Conditional values:** You can now use conditionals to determine the values
   of attributes. For example: `count = "${var.env == "prod" ? 1 : 0}"`.
 * **`depends_on` can reference modules.** This allows a resource or output
   to depend on everything within a module. ([#10076](https://github.com/hashicorp/terraform/issues/10076))
 * **`output` supports `depends_on`.** This is useful when the output depends
   on a certain ordering to happen that can't be represented with interpolations.
   ([#10072](https://github.com/hashicorp/terraform/issues/10072))
 * Providers and resources are now notified by Terraform core to "stop" when
   an interrupt is received, allowing resources to gracefully exit much, much
   faster. ([#9607](https://github.com/hashicorp/terraform/issues/9607))
 * The `import` command can now specify a provider alias to use. ([#10310](https://github.com/hashicorp/terraform/issues/10310))
 * The `import` command will now read provider configuration from Terraform
   configuration files (including loading tfvars files and so on).
   ([#9809](https://github.com/hashicorp/terraform/issues/9809))

 * **New Provider:** `external` ([#8768](https://github.com/hashicorp/terraform/issues/8768))
 * **New Provider:** `nomad` ([#9538](https://github.com/hashicorp/terraform/issues/9538))
 * **New Provider:** `rancher` ([#9173](https://github.com/hashicorp/terraform/issues/9173))
 * **New Provider:** `vault` ([#9158](https://github.com/hashicorp/terraform/issues/9158))
 * **New Provider:** `Icinga2` ([#8306](https://github.com/hashicorp/terraform/issues/8306))
 * **New Resource:** `aws_ebs_snapshot` ([#10017](https://github.com/hashicorp/terraform/issues/10017))
 * **New Resource:** `aws_lightsail_domain` ([#10637](https://github.com/hashicorp/terraform/issues/10637))
 * **New Resource:** `aws_lightsail_key_pair` ([#10583](https://github.com/hashicorp/terraform/issues/10583))
 * **New Resource:** `aws_lightsail_instance` ([#10473](https://github.com/hashicorp/terraform/issues/10473))
 * **New Resource:** `aws_opsworks_rds_db_instance` ([#10294](https://github.com/hashicorp/terraform/issues/10294))
 * **New Resource:** `aws_snapshot_create_volume_permission` ([#9891](https://github.com/hashicorp/terraform/issues/9891))
 * **New Resource:** `aws_vpc_endpoint_route_table_association` ([#10137](https://github.com/hashicorp/terraform/issues/10137))
 * **New Resource:** `google_compute_health_check` ([#10453](https://github.com/hashicorp/terraform/issues/10453))
 * **New Resource:** `google_compute_region_backend_service` ([#10453](https://github.com/hashicorp/terraform/issues/10453))
 * **New Resource:** `openstack_blockstorage_volume_attach_v2` ([#10259](https://github.com/hashicorp/terraform/issues/10259))
 * **New Resource:** `openstack_compute_volume_attach_v2` ([#10260](https://github.com/hashicorp/terraform/issues/10260))
 * **New Data Source:** `aws_ebs_snapshot` ([#10017](https://github.com/hashicorp/terraform/issues/10017))
 * **New Data Source:** `aws_eip` ([#9833](https://github.com/hashicorp/terraform/issues/9833))
 * **New Data Source:** `aws_iam_server_certificate` ([#10558](https://github.com/hashicorp/terraform/issues/10558))
 * **New Data Source:** `aws_route_table` ([#10301](https://github.com/hashicorp/terraform/issues/10301))
 * **New Data Source:** `aws_route53_zone` ([#9766](https://github.com/hashicorp/terraform/issues/9766))
 * **New Data Source:** `aws_vpc_endpoint_services` ([#10261](https://github.com/hashicorp/terraform/issues/10261))
 * **New Data Source:** `pagerduty_user` ([#10541](https://github.com/hashicorp/terraform/issues/10541))
 * **New Interpolation Function:** `timestamp` ([#10475](https://github.com/hashicorp/terraform/issues/10475))
 * core: allow outputs to have descriptions ([#9722](https://github.com/hashicorp/terraform/issues/9722))
 * state/azure: support passing of lease ID when writing storage blob ([#10115](https://github.com/hashicorp/terraform/issues/10115))

IMPROVEMENTS:

 * core: Human-friendly error when a computed count is used. ([#10060](https://github.com/hashicorp/terraform/issues/10060))
 * core: Maps across multiple input sources (files, CLI, env vars) are merged. ([#10654](https://github.com/hashicorp/terraform/issues/10654))
 * core: SIGTERM also triggers graceful shutdown in addition to SIGINT ([#10534](https://github.com/hashicorp/terraform/issues/10534))
 * core: Plan will show deposed-only destroys for create-before-destroy resources. ([#10404](https://github.com/hashicorp/terraform/issues/10404))
 * command/plan: Show warning when a plan file is given as input to make behavior clear. ([#10639](https://github.com/hashicorp/terraform/issues/10639))
 * helper/schema: only map, list, and set elements that are actually causing
     a resource to destroy/create are marked as "requires new". ([#9613](https://github.com/hashicorp/terraform/issues/9613))
 * provider/aws: Add support for AWS CA Central 1 Region ([#10618](https://github.com/hashicorp/terraform/issues/10618))
 * provider/aws: Allow importing of aws_iam_role, aws_iam_role_policy and aws_iam_policy ([#9398](https://github.com/hashicorp/terraform/issues/9398))
 * provider/aws: Added s3 bucket region attribute management ([#10482](https://github.com/hashicorp/terraform/issues/10482))
 * provider/aws: Added SQS FIFO queues ([#10614](https://github.com/hashicorp/terraform/issues/10614))
 * provider/aws: Addition of suspended_processes to aws_autoscaling_group ([#10096](https://github.com/hashicorp/terraform/issues/10096))
 * provider/aws: added auto_minor_version_upgrade on aws_rds_cluster_insstance ([#10284](https://github.com/hashicorp/terraform/issues/10284))
 * provider/aws: Add JSON validation to the aws_iam_policy resource ([#10239](https://github.com/hashicorp/terraform/issues/10239))
 * provider/aws: Support MFA delete for s3 bucket versioning ([#10020](https://github.com/hashicorp/terraform/issues/10020))
 * provider/aws: Enable DeleteOnTermination in ENI when created by spot fleet ([#9922](https://github.com/hashicorp/terraform/issues/9922))
 * provider/aws: Enforced kms_key_* attributes to be ARNs ([#10356](https://github.com/hashicorp/terraform/issues/10356))
 * provider/aws: IPv6 Support To Cloudfront ([#10332](https://github.com/hashicorp/terraform/issues/10332))
 * provider/aws: Support import of aws_iam_instance_profile ([#10436](https://github.com/hashicorp/terraform/issues/10436))
 * provider/aws: Increase `aws_emr_cluster` timeout ([#10444](https://github.com/hashicorp/terraform/issues/10444))
 * provider/aws: Support Automatic Rollback of CodeDeploy deployments and CloudWatch Alarms for a Deployment Group ([#9039](https://github.com/hashicorp/terraform/issues/9039))
 * provider/aws: Add support for termination protection and autotermination to EMR ([#10252](https://github.com/hashicorp/terraform/issues/10252))
 * provider/aws: Add "no_device" support to ephemeral block devices ([#10547](https://github.com/hashicorp/terraform/issues/10547))
 * provider/aws: Added S3 Bucket replication ([#10552](https://github.com/hashicorp/terraform/issues/10552))
 * provider/aws: Add `pgp_key` to `aws_iam_access_key` to protect key. ([#10615](https://github.com/hashicorp/terraform/issues/10615))
 * provider/azurerm: make DiskSizeGB optional for azurerm_virtual_machine data_disks ([#10232](https://github.com/hashicorp/terraform/issues/10232))
 * provider/azurerm support `license_type` virtual_machine property ([#10539](https://github.com/hashicorp/terraform/issues/10539))
 * provider/azurerm: support import of routes, fix route_table ([#10389](https://github.com/hashicorp/terraform/issues/10389))
 * provider/azurerm: enable import of more resources ([#10195](https://github.com/hashicorp/terraform/issues/10195))
 * provider/azurerm: create common schema for location field, add diff suppress ([#10409](https://github.com/hashicorp/terraform/issues/10409))
 * provider/chef: Migrate Chef to use KEY_MATERIAL rather than using a Pem file ([#10105](https://github.com/hashicorp/terraform/issues/10105))
 * provider/cloudstack: Add option to set a custom `network_domain` for `cloudstack_network` ([#10638](https://github.com/hashicorp/terraform/issues/10638))
 * provider/cloudstack: Support using secondary IP addresses with the `cloudstack_static_nat` resource ([#10420](https://github.com/hashicorp/terraform/issues/10420))
 * provider/cloudstack: Support using secondary IP addresses with the `cloudstack_port_forward` resource ([#10638](https://github.com/hashicorp/terraform/issues/10638))
 * provider/datadog: Make monitor thresholds optional. ([#10526](https://github.com/hashicorp/terraform/issues/10526))
 * provider/datadog: Improve datadog timeboard support ([#10027](https://github.com/hashicorp/terraform/issues/10027))
 * provider/docker: Upload files into container before first start ([#9520](https://github.com/hashicorp/terraform/issues/9520))
 * provider/docker: authentication via values instead of files ([#10151](https://github.com/hashicorp/terraform/issues/10151))
 * provider/fastly add origin shielding ([#10677](https://github.com/hashicorp/terraform/issues/10677))
 * provider/fastly: add ssl_hostname option ([#9629](https://github.com/hashicorp/terraform/issues/9629))
 * provider/github: supports importing resources ([#10382](https://github.com/hashicorp/terraform/issues/10382))
 * provider/google: Add support for Internal Load Balancing ([#10453](https://github.com/hashicorp/terraform/issues/10453))
 * provider/google: Add Service Accounts resource ([#9946](https://github.com/hashicorp/terraform/issues/9946))
 * provider/google: Instances and templates now both support `metadata_startup_script` and `metadata.startup-script`. ([#10537](https://github.com/hashicorp/terraform/issues/10537))
 * provider/google: Added support for session affinity to compute_backend_service ([#10387](https://github.com/hashicorp/terraform/issues/10387))
 * provider/google: Projects are now importable ([#10469](https://github.com/hashicorp/terraform/issues/10469))
 * provider/google: SSL certificates can now specify prefix instead of a full name ([#10684](https://github.com/hashicorp/terraform/issues/10684))
 * provider/openstack: Add Swauth/Swift Authentication ([#9943](https://github.com/hashicorp/terraform/issues/9943))
 * provider/openstack: Detect Region for Importing Resources ([#10509](https://github.com/hashicorp/terraform/issues/10509))
 * provider/postgresql: Improved support for many PostgreSQL resources ([#10682](https://github.com/hashicorp/terraform/issues/10682))
 * provider/postgresql: Added 'connect_timeout' argument to provider 'postgresql' ([#10380](https://github.com/hashicorp/terraform/issues/10380))
 * provider/rundeck: enable validation for multiple values in an array ([#8913](https://github.com/hashicorp/terraform/issues/8913))
 * provider/rundeck: Add support for scheduler to rundeck_job ([#9449](https://github.com/hashicorp/terraform/issues/9449))
 * state/remote/swift: Add support for versioning state file in swift and expiring versioned state ([#10055](https://github.com/hashicorp/terraform/issues/10055))

BUG FIXES:

 * core: Escape sequences in interpolations work in every case. ([#8709](https://github.com/hashicorp/terraform/issues/8709))
 * core: Maps in outputs with computed values are no longer removed. ([#9549](https://github.com/hashicorp/terraform/issues/9549))
 * core: Direct indexing into a computed list no longer errors. ([#10657](https://github.com/hashicorp/terraform/issues/10657))
 * core: Validate fails on invalid keys in `variable` blocks. ([#10658](https://github.com/hashicorp/terraform/issues/10658))
 * core: Validate that only a single `lifecycle` block exists per rource. ([#10656](https://github.com/hashicorp/terraform/issues/10656))
 * core: When destroying, the resources of a provider that depends on another resource are destroyed first. ([#10659](https://github.com/hashicorp/terraform/issues/10659))
 * core: Catch parse errors for null characters mid-file ([#9134](https://github.com/hashicorp/terraform/issues/9134))
 * core: Remove extra dot from state command backup files ([#10300](https://github.com/hashicorp/terraform/issues/10300))
 * core: Validate data sources do not have provisioners ([#10318](https://github.com/hashicorp/terraform/issues/10318))
 * core: Disable checkpoint settings take effect ([#10206](https://github.com/hashicorp/terraform/issues/10206))
 * core: Changed attribute console output shows up on Windows. ([#10417](https://github.com/hashicorp/terraform/issues/10417))
 * core: Destroying deposed resources in create before destroy waits until the creation step of its specific index. (0.8 regression) ([#10416](https://github.com/hashicorp/terraform/issues/10416))
 * core: Certain invalid configurations will no longer print "illegal". ([#10448](https://github.com/hashicorp/terraform/issues/10448))
 * core: Fix a crash that could occur when multiple deposed instances exist. ([#10504](https://github.com/hashicorp/terraform/issues/10504))
 * core: Fix a diff mismatch error that could happen when a resource depends on a count resource being decreased. ([#10522](https://github.com/hashicorp/terraform/issues/10522))
 * core: On Unix machines if `getent` is not available, fall back to shell to find home dir. ([#10515](https://github.com/hashicorp/terraform/issues/10515))
 * command/fmt: Multiline comments aren't indented every fmt. ([#6524](https://github.com/hashicorp/terraform/issues/6524))
 * communicator/ssh: Avoid race that could cause parallel remote execs on the same host to overwrite each other ([#10549](https://github.com/hashicorp/terraform/issues/10549))
 * provider/aws: Added Lambda function guard when needed attributes are not set ([#10663](https://github.com/hashicorp/terraform/issues/10663))
 * provider/aws: Allow import of aws_security_groups with more than one source_security_group_id rule ([#9477](https://github.com/hashicorp/terraform/issues/9477))
 * provider/aws: Allow setting the DB Instance name when restoring from a snapshot ([#10664](https://github.com/hashicorp/terraform/issues/10664))
 * provider/aws: Fix issue importing `aws_vpc_peering_connection` ([#10635](https://github.com/hashicorp/terraform/issues/10635))
 * provider/aws: Fixed deletion of aws_api_gateway_base_path_mapping with empty path ([#10177](https://github.com/hashicorp/terraform/issues/10177))
 * provider/aws: Fix issue removing Lambda environment variables ([#10492](https://github.com/hashicorp/terraform/issues/10492))
 * provider/aws: Skip VPC endpoint routes when removing default route table's routes ([#10303](https://github.com/hashicorp/terraform/issues/10303))
 * provider/aws: Do not return a root device for instance store backed AMIs. ([#9483](https://github.com/hashicorp/terraform/issues/9483))
 * provider/aws: resource_aws_opsworks_application does not accept document_root parameter ([#10477](https://github.com/hashicorp/terraform/issues/10477))
 * provider/aws: bug fix when specifying level on aws_opsworks_permission ([#10394](https://github.com/hashicorp/terraform/issues/10394))
 * provider/aws: cloudfront distribution 404 should mark as gone ([#10281](https://github.com/hashicorp/terraform/issues/10281))
 * provider/aws: Assign correct number of core instances (n-1) to aws-emr-cluster on update ([#10529](https://github.com/hashicorp/terraform/issues/10529))
 * provider/aws: Allow update of Service role on a CodeDeploy deployment group ([#9866](https://github.com/hashicorp/terraform/issues/9866))
 * provider/aws: fixed the api_gw_domain_name replace operation ([#10179](https://github.com/hashicorp/terraform/issues/10179))
 * provider/aws: Forces the API GW domain name certificates to recreate the resource ([#10588](https://github.com/hashicorp/terraform/issues/10588))
 * provider/aws: Validate `effect` in aws_iam_policy_document data source ([#10021](https://github.com/hashicorp/terraform/issues/10021))
 * provider/azurerm: fix virtual_machine reading plan as the wrong type ([#10626](https://github.com/hashicorp/terraform/issues/10626))
 * provider/azurerm: Prevent null reference when reading boot_diagnostics settings in azurerm_virtual_machine ([#10283](https://github.com/hashicorp/terraform/issues/10283))
 * provider/azurerm: azurerm_availability_set not is ForceNew for UpdateDomain and FaultDomain ([#10545](https://github.com/hashicorp/terraform/issues/10545))
 * provider/azurerm: fix servicebus_topic max_size_in_megabytes for premium namespaces ([#10611](https://github.com/hashicorp/terraform/issues/10611))
 * provider/azurerm: set ForceNew for storage image and OS disk of virtual_machine ([#10340](https://github.com/hashicorp/terraform/issues/10340))
 * provider/datadog: Refactor monitor tags to a list instead of a map. ([#10570](https://github.com/hashicorp/terraform/issues/10570))
 * provider/datadog 9869: Validate credentials when initialising client. ([#10567](https://github.com/hashicorp/terraform/issues/10567))
 * provider/openstack: More Import and Region Fixes ([#10662](https://github.com/hashicorp/terraform/issues/10662))
 * provider/openstack: Fix Ordering of Port Allowed Address Pairs ([#10250](https://github.com/hashicorp/terraform/issues/10250))
 * provider/template: No file path error when setting template to `/` ([#10297](https://github.com/hashicorp/terraform/issues/10297))

## 0.8.0 from 0.8.0-rc3 (December 13, 2016)

**This only includes changes from 0.8.0-rc3 to 0.8.0 final. The section above
has the complete 0.7.x to 0.8.0 CHANGELOG.**

BACKWARDS INCOMPATIBILITIES / NOTES:

 * provider/postgres: `ssl_mode` has been renamed `sslmode` to match common usage ([#10682](https://github.com/hashicorp/terraform/issues/10682))

FEATURES:

 * **New Provider:** `Icinga2` ([#8306](https://github.com/hashicorp/terraform/issues/8306))
 * **New Resource:** `aws_lightsail_domain` ([#10637](https://github.com/hashicorp/terraform/issues/10637))
 * **New Resource:** `aws_lightsail_key_pair` ([#10583](https://github.com/hashicorp/terraform/issues/10583))
 * **New Resource:** `aws_snapshot_create_volume_permission` ([#9891](https://github.com/hashicorp/terraform/issues/9891))
 * **New Resource:** `google_compute_health_check` ([#10453](https://github.com/hashicorp/terraform/issues/10453))
 * **New Resource:** `google_compute_region_backend_service` ([#10453](https://github.com/hashicorp/terraform/issues/10453))
 * **New Data Source:**  `aws_eip` ([#9833](https://github.com/hashicorp/terraform/issues/9833))
 * **New Data Source:**  `aws_route53_zone` ([#9766](https://github.com/hashicorp/terraform/issues/9766))
 * **New Data Source:**  `aws_vpc_endpoint_services` ([#10261](https://github.com/hashicorp/terraform/issues/10261))

IMPROVEMENTS:

 * command/plan: Show warning when a plan file is given as input to make behavior clear. ([#10639](https://github.com/hashicorp/terraform/issues/10639))
 * core: Maps across multiple input sources (files, CLI, env vars) are merged. ([#10654](https://github.com/hashicorp/terraform/issues/10654))
 * provider/aws: Add support for AWS CA Central 1 Region ([#10618](https://github.com/hashicorp/terraform/issues/10618))
 * provider/aws: Added SQS FIFO queues ([#10614](https://github.com/hashicorp/terraform/issues/10614))
 * provider/aws: Support MFA delete for s3 bucket versioning ([#10020](https://github.com/hashicorp/terraform/issues/10020))
 * provider/aws: Enable DeleteOnTermination in ENI when created by spot fleet ([#9922](https://github.com/hashicorp/terraform/issues/9922))
 * provider/cloudstack: Add option to set a custom `network_domain` for `cloudstack_network` ([#10638](https://github.com/hashicorp/terraform/issues/10638))
 * provider/cloudstack: Support using secondary IP addresses with the `cloudstack_port_forward` resource ([#10638](https://github.com/hashicorp/terraform/issues/10638))
 * provider/fastly add origin shielding ([#10677](https://github.com/hashicorp/terraform/issues/10677))
 * provider/google: Add support for Internal Load Balancing ([#10453](https://github.com/hashicorp/terraform/issues/10453))
 * provider/google: SSL certificates can now specify prefix instead of a full name ([#10684](https://github.com/hashicorp/terraform/issues/10684))
 * provider/postgresql: Improved support for many PostgreSQL resources ([#10682](https://github.com/hashicorp/terraform/issues/10682))
 * provider/rundeck: enable validation for multiple values in an array ([#8913](https://github.com/hashicorp/terraform/issues/8913))
 * provider/rundeck: Add support for scheduler to rundeck_job ([#9449](https://github.com/hashicorp/terraform/issues/9449))

BUG FIXES:

 * core: Direct indexing into a computed list no longer errors. ([#10657](https://github.com/hashicorp/terraform/issues/10657))
 * core: Validate fails on invalid keys in `variable` blocks. ([#10658](https://github.com/hashicorp/terraform/issues/10658))
 * core: Validate that only a single `lifecycle` block exists per rource. ([#10656](https://github.com/hashicorp/terraform/issues/10656))
 * core: When destroying, the resources of a provider that depends on another resource are destroyed first. ([#10659](https://github.com/hashicorp/terraform/issues/10659))
 * provider/aws: Added Lambda function guard when needed attributes are not set ([#10663](https://github.com/hashicorp/terraform/issues/10663))
 * provider/aws: Allow import of aws_security_groups with more than one source_security_group_id rule ([#9477](https://github.com/hashicorp/terraform/issues/9477))
 * provider/aws: Allow setting the DB Instance name when restoring from a snapshot ([#10664](https://github.com/hashicorp/terraform/issues/10664))
 * provider/aws: Fix issue importing `aws_vpc_peering_connection` ([#10635](https://github.com/hashicorp/terraform/issues/10635))
 * provider/aws: Fixed deletion of aws_api_gateway_base_path_mapping with empty path ([#10177](https://github.com/hashicorp/terraform/issues/10177))
 * provider/aws: Fix issue removing Lambda environment variables ([#10492](https://github.com/hashicorp/terraform/issues/10492))
 * provider/azurerm: fix virtual_machine reading plan as the wrong type ([#10626](https://github.com/hashicorp/terraform/issues/10626))
 * provider/azurerm: set ForceNew for storage image and OS disk of virtual_machine ([#10340](https://github.com/hashicorp/terraform/issues/10340))
 * provider/openstack: More Import and Region Fixes ([#10662](https://github.com/hashicorp/terraform/issues/10662))

## 0.8.0-rc3 (December 8, 2016)

BACKWARDS INCOMPATIBILITIES / NOTES:

 * Variable, resource, provider, and module names may no longer start with
   a number or hyphen. Please see the upgrade guide for more information.

FEATURES:

 * **New Provider:** `external` ([#8768](https://github.com/hashicorp/terraform/issues/8768))
 * **New Provider:** `Rancher` ([#9173](https://github.com/hashicorp/terraform/issues/9173))
 * **New Data Source:** `aws_iam_server_certificate` ([#10558](https://github.com/hashicorp/terraform/issues/10558))
 * **New Data Source:** `pagerduty_user` ([#10541](https://github.com/hashicorp/terraform/issues/10541))
 * **New Resource:** `aws_opsworks_rds_db_instance` ([#10294](https://github.com/hashicorp/terraform/issues/10294))
 * **New Resource:** `aws_vpc_endpoint_route_table_association` ([#10137](https://github.com/hashicorp/terraform/issues/10137))
  * **New Resource:**  `aws_lightsail_instance` ([#10473](https://github.com/hashicorp/terraform/issues/10473))
IMPROVEMENTS:

 * core: SIGTERM also triggers graceful shutdown in addition to SIGINT ([#10534](https://github.com/hashicorp/terraform/issues/10534))
 * provider/aws: Add support for termination protection and autotermination to EMR ([#10252](https://github.com/hashicorp/terraform/issues/10252))
 * provider/aws: Add "no_device" support to ephemeral block devices ([#10547](https://github.com/hashicorp/terraform/issues/10547))
 * provider/aws: Added S3 Bucket replication ([#10552](https://github.com/hashicorp/terraform/issues/10552))
 * provider/aws: Add `pgp_key` to `aws_iam_access_key` to protect key. ([#10615](https://github.com/hashicorp/terraform/issues/10615))
 * provider/azurerm: make DiskSizeGB optional for azurerm_virtual_machine data_disks ([#10232](https://github.com/hashicorp/terraform/issues/10232))
 * provider/azurerm support `license_type` virtual_machine property ([#10539](https://github.com/hashicorp/terraform/issues/10539))
 * provider/datadog: Make monitor thresholds optional. ([#10526](https://github.com/hashicorp/terraform/issues/10526))
 * provider/datadog: Improve datadog timeboard support ([#10027](https://github.com/hashicorp/terraform/issues/10027))
 * provider/docker: Upload files into container before first start ([#9520](https://github.com/hashicorp/terraform/issues/9520))
 * provider/fastly: add ssl_hostname option ([#9629](https://github.com/hashicorp/terraform/issues/9629))
 * provider/openstack: Detect Region for Importing Resources ([#10509](https://github.com/hashicorp/terraform/issues/10509))
 * provider/google: Instances and templates now both support `metadata_startup_script` and `metadata.startup-script`. ([#10537](https://github.com/hashicorp/terraform/issues/10537))

BUG FIXES:

  * core: Fix a diff mismatch error that could happen when a resource depends on a count resource being decreased. ([#10522](https://github.com/hashicorp/terraform/issues/10522))
  * core: On Unix machines if `getent` is not available, fall back to shell to find home dir. ([#10515](https://github.com/hashicorp/terraform/issues/10515))
  * communicator/ssh: Avoid race that could cause parallel remote execs on the same host to overwrite each other ([#10549](https://github.com/hashicorp/terraform/issues/10549))
  * provider/aws: cloudfront distribution 404 should mark as gone ([#10281](https://github.com/hashicorp/terraform/issues/10281))
  * provider/aws: Assign correct number of core instances (n-1) to aws-emr-cluster on update ([#10529](https://github.com/hashicorp/terraform/issues/10529))
  * provider/aws: Allow update of Service role on a CodeDeploy deployment group ([#9866](https://github.com/hashicorp/terraform/issues/9866))
  * provider/aws: fixed the api_gw_domain_name replace operation ([#10179](https://github.com/hashicorp/terraform/issues/10179))
  * provider/aws: Forces the API GW domain name certificates to recreate the resource ([#10588](https://github.com/hashicorp/terraform/issues/10588))
  * provider/aws: Validate `effect` in aws_iam_policy_document data source ([#10021](https://github.com/hashicorp/terraform/issues/10021))
  * provider/azurem: azurerm_availability_set not is ForceNew for UpdateDomain and FaultDomain ([#10545](https://github.com/hashicorp/terraform/issues/10545))
  * provider/azurerm: fix servicebus_topic max_size_in_megabytes for premium namespaces ([#10611](https://github.com/hashicorp/terraform/issues/10611))
  * provider/datadog: Refactor monitor tags to a list instead of a map. ([#10570](https://github.com/hashicorp/terraform/issues/10570))
  * provider/datadog 9869: Validate credentials when initialising client. ([#10567](https://github.com/hashicorp/terraform/issues/10567))
  * provider/openstack: Fix Ordering of Port Allowed Address Pairs ([#10250](https://github.com/hashicorp/terraform/issues/10250))

## 0.8.0-rc2 (December 2, 2016)

BACKWARDS INCOMPATIBILITIES / NOTES:

 * Strings in configuration can no longer contain unescaped newlines. For unescaped newlines, heredocs must be used
 * provider/aws: Anywhere where we can specify kms_key_id must now be a valid KMS Key ID ARN to stop continual diffs

FEATURES:

 * **New DataSource:** `aws_route_table` ([#10301](https://github.com/hashicorp/terraform/issues/10301))
 * **New Interpolation Function:** `timestamp` ([#10475](https://github.com/hashicorp/terraform/issues/10475))

IMPROVEMENTS:

 * core: Plan will show deposed-only destroys for create-before-destroy resources. ([#10404](https://github.com/hashicorp/terraform/issues/10404))
 * provider/aws: Enforced kms_key_* attributes to be ARNs ([#10356](https://github.com/hashicorp/terraform/issues/10356))
 * provider/aws: IPv6 Support To Cloudfront ([#10332](https://github.com/hashicorp/terraform/issues/10332))
 * provider/aws: Support import of aws_iam_instance_profile ([#10436](https://github.com/hashicorp/terraform/issues/10436))
 * provider/aws: Increase `aws_emr_cluster` timeout ([#10444](https://github.com/hashicorp/terraform/issues/10444))
 * provider/aws: Support Automatic Rollback of CodeDeploy deployments and CloudWatch Alarms for a Deployment Group ([#9039](https://github.com/hashicorp/terraform/issues/9039))
 * provider/aws: Allow importing of aws_iam_role, aws_iam_role_policy and aws_iam_policy ([#9398](https://github.com/hashicorp/terraform/issues/9398))
 * provider/aws: Added s3 bucket region attribute management ([#10482](https://github.com/hashicorp/terraform/issues/10482))
 * provider/azurerm: support import of routes, fix route_table ([#10389](https://github.com/hashicorp/terraform/issues/10389))
 * provider/azurerm: create common schema for location field, add diff suppress ([#10409](https://github.com/hashicorp/terraform/issues/10409))
 * provider/github: supports importing resources ([#10382](https://github.com/hashicorp/terraform/issues/10382))
 * provider/postgresql: Added 'connect_timeout' argument to provider 'postgresql' ([#10380](https://github.com/hashicorp/terraform/issues/10380))
 * provider/cloudstack: Support using secondary IP addresses with the `cloudstack_static_nat` resource ([#10420](https://github.com/hashicorp/terraform/issues/10420))
 * provider/google: Added support for session affinity to compute_backend_service ([#10387](https://github.com/hashicorp/terraform/issues/10387))
 * provider/google: Projects are now importable ([#10469](https://github.com/hashicorp/terraform/issues/10469))

BUG FIXES:

  * core: Changed attribute console output shows up on Windows. ([#10417](https://github.com/hashicorp/terraform/issues/10417))
  * core: Destroying deposed resources in create before destroy waits until the creation step of its specific index. (0.8 regression) ([#10416](https://github.com/hashicorp/terraform/issues/10416))
  * core: Certain invalid configurations will no longer print "illegal". ([#10448](https://github.com/hashicorp/terraform/issues/10448))
  * core: Fix a crash that could occur when multiple deposed instances exist. ([#10504](https://github.com/hashicorp/terraform/issues/10504))
  * command/console: variable access works ([#10446](https://github.com/hashicorp/terraform/issues/10446))
  * provider/aws: Do not return a root device for instance store backed AMIs. ([#9483](https://github.com/hashicorp/terraform/issues/9483))
  * provider/aws: resource_aws_opsworks_application does not accept document_root parameter ([#10477](https://github.com/hashicorp/terraform/issues/10477))
  * provider/aws: bug fix when specifying level on aws_opsworks_permission ([#10394](https://github.com/hashicorp/terraform/issues/10394))

## 0.8.0-rc1 (November 23, 2016)

BASED ON: 0.7.13 (includes any changes up to that point as well)

**Please read prior beta notes, as those are also included. The 0.8 changes
will be coalesced for a 0.8 final, but will remain separate for the pre-release
period.**

BACKWARDS INCOMPATIBILITIES / NOTES:

 * The chef provider now accepts `key_material` as an alternative to `private_key_pem`. The `private_key_pem` attribute will be deprecated in a future release
 * The `template_file` resource no longer accepts a direct file path for the `template` attribute. You may either specify a path wrapped in a `file` function or specify a file path with the `filepath` attribute. This was deprecated during 0.7.x.

FEATURES:
 * core: allow outputs to have descriptions ([#9722](https://github.com/hashicorp/terraform/issues/9722))
 * state/azure: support passing of lease ID when writing storage blob ([#10115](https://github.com/hashicorp/terraform/issues/10115))
 * **New Resource:** `aws_ebs_snapshot` ([#10017](https://github.com/hashicorp/terraform/issues/10017))
 * **New Resource:** `openstack_blockstorage_volume_attach_v2` ([#10259](https://github.com/hashicorp/terraform/issues/10259))
 * **New Resource:** `openstack_compute_volume_attach_v2` ([#10260](https://github.com/hashicorp/terraform/issues/10260))
 * **New Data Source:** `aws_ebs_snapshot` ([#10017](https://github.com/hashicorp/terraform/issues/10017))
 * The `import` command can now specify a provider alias to use. ([#10310](https://github.com/hashicorp/terraform/issues/10310))

IMPROVEMENTS:

 * provider/aws: Addition of suspended_processes to aws_autoscaling_group ([#10096](https://github.com/hashicorp/terraform/issues/10096))
 * provider/aws: added auto_minor_version_upgrade on aws_rds_cluster_insstance ([#10284](https://github.com/hashicorp/terraform/issues/10284))
 * provider/aws: Add JSON validation to the aws_iam_policy resource ([#10239](https://github.com/hashicorp/terraform/issues/10239))
 * provider/azurerm: enable import of more resources ([#10195](https://github.com/hashicorp/terraform/issues/10195))
 * provider/chef: Migrate Chef to use KEY_MATERIAL rather than using a Pem file ([#10105](https://github.com/hashicorp/terraform/issues/10105))
 * provider/docker: authentication via values instead of files ([#10151](https://github.com/hashicorp/terraform/issues/10151))
 * provider/google: Add Service Accounts resource ([#9946](https://github.com/hashicorp/terraform/issues/9946))
 * provider/nomad: Update to support Nomad 0.5.0
 * provider/openstack: Add Swauth/Swift Authentication ([#9943](https://github.com/hashicorp/terraform/issues/9943))
 * state/remote/swift: Add support for versioning state file in swift and expiring versioned state ([#10055](https://github.com/hashicorp/terraform/issues/10055))

BUG FIXES:

 * core: Catch parse errors for null characters mid-file ([#9134](https://github.com/hashicorp/terraform/issues/9134))
 * core: escape sequence for " works (0.8 beta regression) ([#10236](https://github.com/hashicorp/terraform/issues/10236))
 * core: Terraform starts on Windows (0.8 beta2 regression) ([#10266](https://github.com/hashicorp/terraform/issues/10266))
 * core: Remove extra dot from state command backup files ([#10300](https://github.com/hashicorp/terraform/issues/10300))
 * core: Validate data sources do not have provisioners ([#10318](https://github.com/hashicorp/terraform/issues/10318))
 * core: Disable checkpoint settings take effect ([#10206](https://github.com/hashicorp/terraform/issues/10206))
 * provider/aws: Skip VPC endpoint routes when removing default route table's routes ([#10303](https://github.com/hashicorp/terraform/issues/10303))
 * provider/azurerm: Prevent null reference when reading boot_diagnostics settings in azurerm_virtual_machine ([#10283](https://github.com/hashicorp/terraform/issues/10283))
 * provider/template: No file path error when setting template to `/` ([#10297](https://github.com/hashicorp/terraform/issues/10297))

PLUGIN CHANGES:

 * The protocol version has been incremented, requiring all plugins for
   0.8 to be built with 0.8 sources (or newer). This should only require
   a simple recompile for compatibility.

## 0.8.0-beta2 (November 16, 2016)

BASED ON: 0.7.11 (includes any changes up to that point as well)

**Please read prior beta notes, as those are also included. The 0.8 changes
will be coalesced for a 0.8 final, but will remain separate for the pre-release
period.**

BACKWARDS INCOMPATIBILITIES / NOTES:

 * Math operators now follow the standard order of operations: *, /, % followed
   by +, -. See the updated interpolation docs for more information. You can
   continue to force ordering with parentheses.

FEATURES:

 * **New command:** `terraform console`, an interactive console for experimenting
   with and using interpolations. ([#10093](https://github.com/hashicorp/terraform/issues/10093))
 * **Terraform version requirement in configuration.** You can now specify
   a Terraform version requirement in configuration and modules. ([#10080](https://github.com/hashicorp/terraform/issues/10080))
 * **`depends_on` can reference modules.** This allows a resource or output
   to depend on everything within a module. ([#10076](https://github.com/hashicorp/terraform/issues/10076))
 * **`output` supports `depends_on`.** This is useful when the output depends
   on a certain ordering to happen that can't be represented with interpolations.
   ([#10072](https://github.com/hashicorp/terraform/issues/10072))

## 0.8.0-beta1 (November 11, 2016)

BASED ON: 0.7.10 (includes any changes up to that point as well)

BACKWARDS INCOMPATIBILITIES / NOTES:

 * `template_file` _inline_ templates must escape their variable usage. What
      was previously `${foo}` must now be `$${foo}`. Note that this is only
      for _inline_ templates. Templates read from files are unchanged. ([#9698](https://github.com/hashicorp/terraform/issues/9698))
 * Escape sequences used to require double-escaping when used within interpolations.
      You now must only escape once (which is the expected/typical behavior).
      For example: `${replace(var.foo, "\\", "\\\\")}` is correct. Before,
      that would cause very strange behavior. However, this may break existing
      configurations which found a level of escape sequences to work. Check
      `terraform plan` for incorrect output.

FEATURES:

 * **New provider:** `nomad` ([#9538](https://github.com/hashicorp/terraform/issues/9538))
 * **New provider:** `vault` ([#9158](https://github.com/hashicorp/terraform/issues/9158))
 * The `import` command will now read provider configuration from Terraform
   configuration files (including loading tfvars files and so on). ([#9809](https://github.com/hashicorp/terraform/issues/9809))
 * Providers and resources are now notified by Terraform core to "stop" when
   an interrupt is received, allowing resources to gracefully exit much, much
   faster. ([#9607](https://github.com/hashicorp/terraform/issues/9607))

IMPROVEMENTS:

  * core: Human-friendly error when a computed count is used. ([#10060](https://github.com/hashicorp/terraform/issues/10060))
  * helper/schema: only map, list, and set elements that are actually causing
      a resource to destroy/create are marked as "requires new". ([#9613](https://github.com/hashicorp/terraform/issues/9613))

BUG FIXES:

  * core: Escape sequences in interpolations work in every case. ([#8709](https://github.com/hashicorp/terraform/issues/8709))
  * core: Maps in outputs with computed values are no longer removed. ([#9549](https://github.com/hashicorp/terraform/issues/9549))
  * command/fmt: Multiline comments aren't indented every fmt. ([#6524](https://github.com/hashicorp/terraform/issues/6524))

## 0.7.13 (November 23, 2016)

BUG FIXES:

 * core: New graph records dependencies for explicit self references ([#10319](https://github.com/hashicorp/terraform/issues/10319))

## 0.7.12 (November 22, 2016)

BACKWARDS INCOMPATIBILITIES / NOTES:

 * provider/cloudstack: `cloudstack_static_nat` has now deprecated `network_id` ([#10204](https://github.com/hashicorp/terraform/issues/10204))

FEATURES:

 * *New Data Source:* `aws_alb_listener` ([#10181](https://github.com/hashicorp/terraform/issues/10181))
 * *New Resource:* `github_label` ([#10213](https://github.com/hashicorp/terraform/issues/10213))

IMPROVEMENTS:

 * core: Experimental feature failures are less verbose. ([#10276](https://github.com/hashicorp/terraform/issues/10276))
 * provider/aws: Add name_prefix to aws_iam_policy ([#10178](https://github.com/hashicorp/terraform/issues/10178))
 * provider/aws: Add ability to select aws_prefix_list data source by name ([#10248](https://github.com/hashicorp/terraform/issues/10248))
 * provider/aws Return service CIDR blocks from aws_vpc_endpoint resource ([#10254](https://github.com/hashicorp/terraform/issues/10254))
 * provider/aws: Added `environment` configuration for AWS Lambda Functions ([#10275](https://github.com/hashicorp/terraform/issues/10275))

BUG FIXES:

 * core: Fix potential crashing race condition on state write ([#10277](https://github.com/hashicorp/terraform/issues/10277))
 * core: Data sources in modules lose their `data.` prefix when moved within the state ([#9996](https://github.com/hashicorp/terraform/issues/9996))
 * provider/aws: Fixed issue with `enable_dns_support` on creation in `aws_vpc` ([#10171](https://github.com/hashicorp/terraform/issues/10171))
 * provider/aws: Add CertificateNotFound retry waiter to aws_alb_listener ([#10180](https://github.com/hashicorp/terraform/issues/10180))
 * provider/aws: Remove IAM user's MFA devices with `force_destroy` ([#10262](https://github.com/hashicorp/terraform/issues/10262))
 * provider/scaleway: improve volume attachment ([#10084](https://github.com/hashicorp/terraform/issues/10084))

## 0.7.11 (November 15, 2016)

FEATURES:

IMPROVEMENTS:

 * provider/aws: Expose RDS DB Instance HostedZoneId attribute ([#10000](https://github.com/hashicorp/terraform/issues/10000))
 * provider/aws: Ignore AWS internal tags ([#7454](https://github.com/hashicorp/terraform/issues/7454))
 * provider/aws: Exposed aws_iam_role create_date attribute ([#10091](https://github.com/hashicorp/terraform/issues/10091))
 * provider/aws: Added aws_api_gateway_api_key created_date & last_updated_date attributes ([#9530](https://github.com/hashicorp/terraform/issues/9530))
 * provider/aws: Added aws_api_gateway_rest_api created_date attribute ([#9532](https://github.com/hashicorp/terraform/issues/9532))
 * provider/aws: Exposed aws_api_gateway_deployment.created_date attribute ([#9534](https://github.com/hashicorp/terraform/issues/9534))
 * provider/aws: Added `retry_duration` to `redshift_configuration` in `kinesis_firehose_delivery_stream` ([#10113](https://github.com/hashicorp/terraform/issues/10113))
 * provider/azurerm: allow updating load balancer sub-resources ([#10016](https://github.com/hashicorp/terraform/issues/10016))
 * provider/openstack: Instance `user_data` will now detect if input is already Base64-encode ([#9966](https://github.com/hashicorp/terraform/issues/9966))

BUG FIXES:

 * core: Fix diff mismatch error on "Destroy: true to false" scenarios. ([#10139](https://github.com/hashicorp/terraform/issues/10139))
 * core: New destroy graph `-target` includes dependencies. ([#10036](https://github.com/hashicorp/terraform/issues/10036))
 * core: New destroy graph creates proper edges through module outputs ([#10068](https://github.com/hashicorp/terraform/issues/10068))
 * core: Fix shadow error when using uuid() ([#10106](https://github.com/hashicorp/terraform/issues/10106))
 * core: Fix an issue where applies with data sources could hang ([#10134](https://github.com/hashicorp/terraform/issues/10134))
 * core: Fix plan operation diff mismatch for computed keys in slices ([#10118](https://github.com/hashicorp/terraform/issues/10118))
 * provider/aws: fix the validation of aws_redshift_cluster database_name ([#10019](https://github.com/hashicorp/terraform/issues/10019))
 * provider/aws: Fix panic in aws_acm_certificate datasource ([#10051](https://github.com/hashicorp/terraform/issues/10051))
 * provider/aws: increase aws_lambda_function timeout ([#10116](https://github.com/hashicorp/terraform/issues/10116))
 * provider/aws: Fixed ES buffering_interval option in `kinesis_firehose_delivery_stream` ([#10112](https://github.com/hashicorp/terraform/issues/10112))

## 0.7.10 (November 9, 2016)

FEATURES:

 * **New Resource:** `azurerm_eventhub` ([#9889](https://github.com/hashicorp/terraform/issues/9889))
 * **New Resource:** `azurerm_virtual_machine_extension` ([#9962](https://github.com/hashicorp/terraform/issues/9962))
 * **Experimental new plan graph:** `terraform plan` is getting a new graph
   creation process for 0.8. This is now available behind a flag `-Xnew-apply`
   (on any command). This will become the default in 0.8. There may still be
   bugs. ([#9973](https://github.com/hashicorp/terraform/issues/9973))

IMPROVEMENTS:

 * provider/aws: Add support for Service Access Security Group in `aws_emr_cluster` ([#9600](https://github.com/hashicorp/terraform/issues/9600))
 * provider/aws: Add Enhanced VPC routing to Redshift ([#9950](https://github.com/hashicorp/terraform/issues/9950))
 * provider/aws: Add key_name_prefix argument to aws_key_pair resource ([#9993](https://github.com/hashicorp/terraform/issues/9993))
 * provider/openstack: Add `value_specs` to `openstack_fw_policy_v1` resource, allowing vendor information ([#9835](https://github.com/hashicorp/terraform/issues/9835))
 * provider/openstack: Add `value_specs` to `openstack_fw_firewall_v1` resource, allowing vendor information ([#9836](https://github.com/hashicorp/terraform/issues/9836))
 * provider/random: The `b64` attribute on `random_id` resources is deprecated, replaced by `b64_url` and `b64_std` ([#9903](https://github.com/hashicorp/terraform/issues/9903))

BUG FIXES:

 * core: Splat variables (`foo.*.bar`) are now ordered by count index for deterministic ordering. ([#9883](https://github.com/hashicorp/terraform/issues/9883))
 * core: Prune orphan outputs (in the config but not in the state). ([#9971](https://github.com/hashicorp/terraform/issues/9971))
 * core: New apply graph doesn't prune module variables as aggressively. ([#9898](https://github.com/hashicorp/terraform/issues/9898))
 * core: New apply graph properly configures providers with aliases. ([#9894](https://github.com/hashicorp/terraform/issues/9894))
 * core: New destroy graph doesn't create edge loops to destroy nodes that reference themselves. ([#9968](https://github.com/hashicorp/terraform/issues/9968))
 * provider/aws: Fix crash when adding EBS volumes to spot fleet request. ([#9857](https://github.com/hashicorp/terraform/issues/9857))
 * provider/aws: Ignore NoSuchEntity error when IAM user does not have login profile ([#9900](https://github.com/hashicorp/terraform/issues/9900))
 * provider/aws: Setting static_routes_only on import of vpn_connection ([#9802](https://github.com/hashicorp/terraform/issues/9802))
 * provider/aws: aws_alb_target_group arn_suffix missing the targetgroup ([#9911](https://github.com/hashicorp/terraform/issues/9911))
 * provider/aws: Fix the validateFunc of aws_elasticache_replication_group ([#9918](https://github.com/hashicorp/terraform/issues/9918))
 * provider/aws: removing toLower when setting aws_db_parameter_group options ([#9820](https://github.com/hashicorp/terraform/issues/9820))
 * provider/aws: Fix panic when passing statuses to aws_acm_certificate ([#9990](https://github.com/hashicorp/terraform/issues/9990))
 * provider/aws: AWS IAM, User and Role allow + in the name ([#9991](https://github.com/hashicorp/terraform/issues/9991))
 * provider/scaleway: retry volume attachment ([#9972](https://github.com/hashicorp/terraform/issues/9972))
 * provider/scaleway: fix `scaleway_image` datasource returning unknown images ([#9899](https://github.com/hashicorp/terraform/issues/9899))
 * provider/google: fix crash when mistakenly configuring disks ([#9942](https://github.com/hashicorp/terraform/issues/9942))

## 0.7.9 (November 4, 2016)

FEATURES:

 * **New Data Source:** `aws_acm_certificate` ([#8359](https://github.com/hashicorp/terraform/issues/8359))
 * **New Resource:** `aws_autoscaling_attachment` ([#9146](https://github.com/hashicorp/terraform/issues/9146))
 * **New Resource:** `postgresql_extension` ([#9210](https://github.com/hashicorp/terraform/issues/9210))

IMPROVEMENTS:

 * core: Improve shadow graph robustness by catching panics during graph evaluation. ([#9852](https://github.com/hashicorp/terraform/issues/9852))
 * provider/aws: Provide the option to skip_destroy on aws_volume_attachment ([#9792](https://github.com/hashicorp/terraform/issues/9792))
 * provider/aws: Allows aws_alb security_groups to be updated ([#9804](https://github.com/hashicorp/terraform/issues/9804))
 * provider/aws: Add the enable_sni attribute for Route53 health checks. ([#9822](https://github.com/hashicorp/terraform/issues/9822))
 * provider/openstack: Add `value_specs` to openstack_fw_rule_v1 resource, allowing vendor information ([#9834](https://github.com/hashicorp/terraform/issues/9834))
 * state/remote/swift: Enable OpenStack Identity/Keystone v3 authentication ([#9769](https://github.com/hashicorp/terraform/issues/9769))
 * state/remote/swift: Now supports all login/config options that the OpenStack Provider supports ([#9777](https://github.com/hashicorp/terraform/issues/9777))

BUG FIXES:

 * core: Provisioners in modules do not crash during `apply` (regression). ([#9846](https://github.com/hashicorp/terraform/issues/9846))
 * core: Computed bool fields with non-bool values will not crash ([#9812](https://github.com/hashicorp/terraform/issues/9812))
 * core: `formatlist` interpolation function accepts an empty list ([#9795](https://github.com/hashicorp/terraform/issues/9795))
 * core: Validate outputs have a name ([#9823](https://github.com/hashicorp/terraform/issues/9823))
 * core: Validate variables have a name ([#9818](https://github.com/hashicorp/terraform/issues/9818))
 * command/apply: If a partial set of required variables are provided with `-var`, ask for the remainder ([#9794](https://github.com/hashicorp/terraform/issues/9794))
 * command/fmt: Multiline strings aren't erroneously indented ([#9859](https://github.com/hashicorp/terraform/issues/9859))
 * provider/aws: Fix issue setting `certificate_upload_date` in `aws_api_gateway_domain_name` ([#9815](https://github.com/hashicorp/terraform/issues/9815))
 * provider/azurerm: allow storage_account resource with name "$root" ([#9813](https://github.com/hashicorp/terraform/issues/9813))
 * provider/google: fix for looking up project image families ([#9243](https://github.com/hashicorp/terraform/issues/9243))
 * provider/openstack: Don't pass `shared` in FWaaS Policy unless it's set ([#9830](https://github.com/hashicorp/terraform/issues/9830))
 * provider/openstack: openstack_fw_firewall_v1 `admin_state_up` should default to true ([#9832](https://github.com/hashicorp/terraform/issues/9832))

PLUGIN CHANGES:

  * Fields in resources can now have both `Optional` and `ConflictsWith` ([#9825](https://github.com/hashicorp/terraform/issues/9825))

## 0.7.8 (November 1, 2016)

BACKWARDS INCOMPATIBILITIES / NOTES:

 * provider/openstack: The OpenStack provider has switched to the new Gophercloud SDK.
   No front-facing changes were made, but please be aware that there might be bugs.
   Please report any if found.
 * `archive_file` is now a data source, instead of a resource ([#8492](https://github.com/hashicorp/terraform/issues/8492))

FEATURES:

 * **Experimental new apply graph:** `terraform apply` is getting a new graph
   creation process for 0.8. This is now available behind a flag `-Xnew-apply`
   (on any command). This will become the default in 0.8. There may still be
   bugs. ([#9388](https://github.com/hashicorp/terraform/issues/9388))
 * **Experimental new destroy graph:** `terraform destroy` is also getting
   a new graph creation process for 0.8. This is now available behind a flag
   `-Xnew-destroy`. This will become the default in 0.8. ([#9527](https://github.com/hashicorp/terraform/issues/9527))
 * **New Provider:** `pagerduty` ([#9022](https://github.com/hashicorp/terraform/issues/9022))
 * **New Resource:** `aws_iam_user_login_profile` ([#9605](https://github.com/hashicorp/terraform/issues/9605))
 * **New Resource:** `aws_waf_ipset` ([#8852](https://github.com/hashicorp/terraform/issues/8852))
 * **New Resource:** `aws_waf_rule` ([#8852](https://github.com/hashicorp/terraform/issues/8852))
 * **New Resource:** `aws_waf_web_acl` ([#8852](https://github.com/hashicorp/terraform/issues/8852))
 * **New Resource:** `aws_waf_byte_match_set` ([#9681](https://github.com/hashicorp/terraform/issues/9681))
 * **New Resource:** `aws_waf_size_constraint_set` ([#9689](https://github.com/hashicorp/terraform/issues/9689))
 * **New Resource:** `aws_waf_sql_injection_match_set` ([#9709](https://github.com/hashicorp/terraform/issues/9709))
 * **New Resource:** `aws_waf_xss_match_set` ([#9710](https://github.com/hashicorp/terraform/issues/9710))
 * **New Resource:** `aws_ssm_activation` ([#9111](https://github.com/hashicorp/terraform/issues/9111))
 * **New Resource:** `azurerm_key_vault` ([#9478](https://github.com/hashicorp/terraform/issues/9478))
 * **New Resource:** `azurerm_storage_share` ([#8674](https://github.com/hashicorp/terraform/issues/8674))
 * **New Resource:** `azurerm_eventhub_namespace` ([#9297](https://github.com/hashicorp/terraform/issues/9297))
 * **New Resource:** `cloudstack_security_group` ([#9103](https://github.com/hashicorp/terraform/issues/9103))
 * **New Resource:** `cloudstack_security_group_rule` ([#9645](https://github.com/hashicorp/terraform/issues/9645))
 * **New Resource:** `cloudstack_private_gateway` ([#9637](https://github.com/hashicorp/terraform/issues/9637))
 * **New Resource:** `cloudstack_static_route` ([#9637](https://github.com/hashicorp/terraform/issues/9637))
 * **New DataSource:** `aws_ebs_volume` ([#9753](https://github.com/hashicorp/terraform/issues/9753))
 * **New DataSource:** `aws_prefix_list` ([#9566](https://github.com/hashicorp/terraform/issues/9566))
 * **New DataSource:** `aws_security_group` ([#9604](https://github.com/hashicorp/terraform/issues/9604))
 * **New DataSource:** `azurerm_client_config` ([#9478](https://github.com/hashicorp/terraform/issues/9478))
 * **New Interpolation Function:** `ceil` ([#9692](https://github.com/hashicorp/terraform/issues/9692))
 * **New Interpolation Function:** `floor` ([#9692](https://github.com/hashicorp/terraform/issues/9692))
 * **New Interpolation Function:** `min` ([#9692](https://github.com/hashicorp/terraform/issues/9692))
 * **New Interpolation Function:** `max` ([#9692](https://github.com/hashicorp/terraform/issues/9692))
 * **New Interpolation Function:** `title` ([#9087](https://github.com/hashicorp/terraform/issues/9087))
 * **New Interpolation Function:** `zipmap` ([#9627](https://github.com/hashicorp/terraform/issues/9627))

IMPROVEMENTS:

 * provider/aws: No longer require `route_table_ids` list in `aws_vpc_endpoint` resources ([#9357](https://github.com/hashicorp/terraform/issues/9357))
 * provider/aws: Allow `description` in `aws_redshift_subnet_group` to be modified ([#9515](https://github.com/hashicorp/terraform/issues/9515))
 * provider/aws: Add tagging support to aws_redshift_subnet_group ([#9504](https://github.com/hashicorp/terraform/issues/9504))
 * provider/aws: Add validation to IAM User and Group Name ([#9584](https://github.com/hashicorp/terraform/issues/9584))
 * provider/aws: Add Ability To Enable / Disable ALB AccessLogs ([#9290](https://github.com/hashicorp/terraform/issues/9290))
 * provider/aws: Add support for `AutoMinorVersionUpgrade` to aws_elasticache_replication_group resource. ([#9657](https://github.com/hashicorp/terraform/issues/9657))
 * provider/aws: Fix import of RouteTable with destination prefixes ([#9686](https://github.com/hashicorp/terraform/issues/9686))
 * provider/aws: Add support for reference_name to aws_route53_health_check ([#9737](https://github.com/hashicorp/terraform/issues/9737))
 * provider/aws: Expose ARN suffix on ALB Target Group ([#9734](https://github.com/hashicorp/terraform/issues/9734))
 * provider/azurerm: add account_kind and access_tier to storage_account ([#9408](https://github.com/hashicorp/terraform/issues/9408))
 * provider/azurerm: write load_balanacer attributes to network_interface_card hash ([#9207](https://github.com/hashicorp/terraform/issues/9207))
 * provider/azurerm: Add disk_size_gb param to VM storage_os_disk ([#9200](https://github.com/hashicorp/terraform/issues/9200))
 * provider/azurerm: support importing of subnet resource ([#9646](https://github.com/hashicorp/terraform/issues/9646))
 * provider/azurerm: Add support for *all* of the Azure regions e.g. Germany, China and Government ([#9765](https://github.com/hashicorp/terraform/issues/9765))
 * provider/digitalocean: Allow resizing DigitalOcean Droplets without increasing disk size. ([#9573](https://github.com/hashicorp/terraform/issues/9573))
 * provider/google: enhance service scope list ([#9442](https://github.com/hashicorp/terraform/issues/9442))
 * provider/google Change default MySQL instance version to 5.6 ([#9674](https://github.com/hashicorp/terraform/issues/9674))
 * provider/google Support MySQL 5.7 instances ([#9673](https://github.com/hashicorp/terraform/issues/9673))
 * provider/google: Add support for using source_disk to google_compute_image ([#9614](https://github.com/hashicorp/terraform/issues/9614))
 * provider/google: Add support for default-internet-gateway alias for google_compute_route ([#9676](https://github.com/hashicorp/terraform/issues/9676))
 * provider/openstack: Added value_specs to openstack_networking_port_v2, allowing vendor information ([#9551](https://github.com/hashicorp/terraform/issues/9551))
 * provider/openstack: Added value_specs to openstack_networking_floatingip_v2, allowing vendor information ([#9552](https://github.com/hashicorp/terraform/issues/9552))
 * provider/openstack: Added value_specs to openstack_compute_keypair_v2, allowing vendor information ([#9554](https://github.com/hashicorp/terraform/issues/9554))
 * provider/openstack: Allow any protocol in openstack_fw_rule_v1 ([#9617](https://github.com/hashicorp/terraform/issues/9617))
 * provider/openstack: expose LoadBalancer v2 VIP Port ID ([#9727](https://github.com/hashicorp/terraform/issues/9727))
 * provider/openstack: Openstack Provider enhancements including environment variables ([#9725](https://github.com/hashicorp/terraform/issues/9725))
 * provider/scaleway: update sdk for ams1 region ([#9687](https://github.com/hashicorp/terraform/issues/9687))
 * provider/scaleway: server volume property ([#9695](https://github.com/hashicorp/terraform/issues/9695))

BUG FIXES:

 * core: Resources suffixed with 'panic' won't falsely trigger crash detection. ([#9395](https://github.com/hashicorp/terraform/issues/9395))
 * core: Validate lifecycle options don't contain interpolations. ([#9576](https://github.com/hashicorp/terraform/issues/9576))
 * core: Tainted resources will not process `ignore_changes`. ([#7855](https://github.com/hashicorp/terraform/issues/7855))
 * core: Boolean looking values passed in via `-var` no longer cause type errors. ([#9642](https://github.com/hashicorp/terraform/issues/9642))
 * core: Computed primitives in certain cases no longer cause diff mismatch errors. ([#9618](https://github.com/hashicorp/terraform/issues/9618))
 * core: Empty arrays for list vars in JSON work ([#8886](https://github.com/hashicorp/terraform/issues/8886))
 * core: Boolean types in tfvars work propertly ([#9751](https://github.com/hashicorp/terraform/issues/9751))
 * core: Deposed resource destruction is accounted for properly in `apply` counts. ([#9731](https://github.com/hashicorp/terraform/issues/9731))
 * core: Check for graph cycles on resource expansion to catch cycles between self-referenced resources. ([#9728](https://github.com/hashicorp/terraform/issues/9728))
 * core: `prevent_destroy` prevents decreasing count ([#9707](https://github.com/hashicorp/terraform/issues/9707))
 * core: removed optional items will trigger "requires new" if necessary ([#9699](https://github.com/hashicorp/terraform/issues/9699))
 * command/apply: `-backup` and `-state-out` work with plan files ([#9706](https://github.com/hashicorp/terraform/issues/9706))
 * command/fmt: Cleaner formatting for multiline standalone comments above resources
 * command/validate: respond to `--help` ([#9660](https://github.com/hashicorp/terraform/issues/9660))
 * provider/archive: Converting to datasource. ([#8492](https://github.com/hashicorp/terraform/issues/8492))
 * provider/aws: Fix issue importing AWS Instances and setting the correct `associate_public_ip_address` value ([#9453](https://github.com/hashicorp/terraform/issues/9453))
 * provider/aws: Fix issue with updating ElasticBeanstalk environment variables ([#9259](https://github.com/hashicorp/terraform/issues/9259))
 * provider/aws: Allow zero value for `scaling_adjustment` in `aws_autoscaling_policy` when using `SimpleScaling` ([#8893](https://github.com/hashicorp/terraform/issues/8893))
 * provider/aws: Increase ECS service drain timeout ([#9521](https://github.com/hashicorp/terraform/issues/9521))
 * provider/aws: Remove VPC Endpoint from state if it's not found ([#9561](https://github.com/hashicorp/terraform/issues/9561))
 * provider/aws: Delete Loging Profile from IAM User on force_destroy ([#9583](https://github.com/hashicorp/terraform/issues/9583))
 * provider/aws: Exposed aws_api_gw_domain_name.certificate_upload_date attribute ([#9533](https://github.com/hashicorp/terraform/issues/9533))
 * provider/aws: fix aws_elasticache_replication_group for Redis in cluster mode ([#9601](https://github.com/hashicorp/terraform/issues/9601))
 * provider/aws: Validate regular expression passed via the ami data_source `name_regex` attribute. ([#9622](https://github.com/hashicorp/terraform/issues/9622))
 * provider/aws: Bug fix for NoSuckBucket on Destroy of aws_s3_bucket_policy ([#9641](https://github.com/hashicorp/terraform/issues/9641))
 * provider/aws: Refresh aws_autoscaling_schedule from state on 404 ([#9659](https://github.com/hashicorp/terraform/issues/9659))
 * provider/aws: Allow underscores in IAM user and group names ([#9684](https://github.com/hashicorp/terraform/issues/9684))
 * provider/aws: aws_ami: handle deletion of AMIs ([#9721](https://github.com/hashicorp/terraform/issues/9721))
 * provider/aws: Fix aws_route53_record alias perpetual diff ([#9704](https://github.com/hashicorp/terraform/issues/9704))
 * provider/aws: Allow `active` state while waiting for the VPC Peering Connection. ([#9754](https://github.com/hashicorp/terraform/issues/9754))
 * provider/aws: Normalize all-principals wildcard in `aws_iam_policy_document` ([#9720](https://github.com/hashicorp/terraform/issues/9720))
 * provider/azurerm: Fix Azure RM loadbalancer rules validation ([#9468](https://github.com/hashicorp/terraform/issues/9468))
 * provider/azurerm: Fix servicebus_topic values when using the Update func to stop perpetual diff ([#9323](https://github.com/hashicorp/terraform/issues/9323))
 * provider/azurerm: lower servicebus_topic max size to Azure limit ([#9649](https://github.com/hashicorp/terraform/issues/9649))
 * provider/azurerm: Fix VHD deletion when VM and Storage account are in separate resource groups ([#9631](https://github.com/hashicorp/terraform/issues/9631))
 * provider/azurerm: Guard against panic when importing arm_virtual_network ([#9739](https://github.com/hashicorp/terraform/issues/9739))
 * provider/azurerm: fix sql_database resource reading tags ([#9767](https://github.com/hashicorp/terraform/issues/9767))
 * provider/cloudflare: update client library to stop connection closed issues ([#9715](https://github.com/hashicorp/terraform/issues/9715))
 * provider/consul: Change to consul_service resource to introduce a `service_id` parameter ([#9366](https://github.com/hashicorp/terraform/issues/9366))
 * provider/datadog: Ignore float/int diffs on thresholds ([#9466](https://github.com/hashicorp/terraform/issues/9466))
 * provider/docker: Fixes for docker_container host object and documentation ([#9367](https://github.com/hashicorp/terraform/issues/9367))
 * provider/scaleway improve the performance of server deletion ([#9491](https://github.com/hashicorp/terraform/issues/9491))
 * provider/scaleway: fix scaleway_volume_attachment with count > 1 ([#9493](https://github.com/hashicorp/terraform/issues/9493))


## 0.7.7 (October 18, 2016)

FEATURES:

 * **New Data Source:** `scaleway_bootsscript`. ([#9386](https://github.com/hashicorp/terraform/issues/9386))
 * **New Data Source:** `scaleway_image`. ([#9386](https://github.com/hashicorp/terraform/issues/9386))

IMPROVEMENTS:

 * core: When the environment variable TF_LOG_PATH is specified, debug logs are now appended to the specified file instead of being truncated. ([#9440](https://github.com/hashicorp/terraform/pull/9440))
 * provider/aws: Expose ARN for `aws_lambda_alias`. ([#9390](https://github.com/hashicorp/terraform/issues/9390))
 * provider/aws: Add support for AWS US East (Ohio) region. ([#9414](https://github.com/hashicorp/terraform/issues/9414))
 * provider/scaleway: `scaleway_ip`, `scaleway_security_group`, `scalway_server` and `scaleway_volume` resources can now be imported. ([#9387](https://github.com/hashicorp/terraform/issues/9387))

BUG FIXES:

 * core: List and map indexes support arithmetic. ([#9372](https://github.com/hashicorp/terraform/issues/9372))
 * core: List and map indexes are implicitly converted to the correct type if possible. ([#9372](https://github.com/hashicorp/terraform/issues/9372))
 * provider/aws: Read back `associate_public_ip_address` in `aws_launch_configuration` resources to enable importing. ([#9399](https://github.com/hashicorp/terraform/issues/9399))
 * provider/aws: Remove `aws_route` resources from state if their associated `aws_route_table` has been removed. ([#9431](https://github.com/hashicorp/terraform/issues/9431))
 * provider/azurerm: Load balancer resources now have their `id` attribute set to the resource URI instead of the load balancer URI. ([#9401](https://github.com/hashicorp/terraform/issues/9401))
 * provider/google: Fix a bug causing a crash when migrating `google_compute_target_pool` resources from 0.6.x releases. ([#9370](https://github.com/hashicorp/terraform/issues/9370))

## 0.7.6 (October 14, 2016)

BACKWARDS INCOMPATIBILITIES / NOTES:
 * `azurerm_virtual_machine` has deprecated the use of `diagnostics_profile` in favour of `boot_diagnostics`. ([#9122](https://github.com/hashicorp/terraform/issues/9122))
 * The deprecated `key_file` and `bastion_key_file` arguments to Provisioner Connections have been removed ([#9340](https://github.com/hashicorp/terraform/issues/9340))

FEATURES:
 * **New Data Source:** `aws_billing_service_account` ([#8701](https://github.com/hashicorp/terraform/issues/8701))
 * **New Data Source:** `aws_availability_zone` ([#6819](https://github.com/hashicorp/terraform/issues/6819))
 * **New Data Source:** `aws_region` ([#6819](https://github.com/hashicorp/terraform/issues/6819))
 * **New Data Source:** `aws_subnet` ([#6819](https://github.com/hashicorp/terraform/issues/6819))
 * **New Data Source:** `aws_vpc` ([#6819](https://github.com/hashicorp/terraform/issues/6819))
 * **New Resource:** `azurerm_lb` ([#9199](https://github.com/hashicorp/terraform/issues/9199))
 * **New Resource:** `azurerm_lb_backend_address_pool` ([#9199](https://github.com/hashicorp/terraform/issues/9199))
 * **New Resource:** `azurerm_lb_nat_rule` ([#9199](https://github.com/hashicorp/terraform/issues/9199))
 * **New Resource:** `azurerm_lb_nat_pool` ([#9199](https://github.com/hashicorp/terraform/issues/9199))
 * **New Resource:** `azurerm_lb_probe` ([#9199](https://github.com/hashicorp/terraform/issues/9199))
 * **New Resource:** `azurerm_lb_rule` ([#9199](https://github.com/hashicorp/terraform/issues/9199))
 * **New Resource:** `github_repository` ([#9327](https://github.com/hashicorp/terraform/issues/9327))

IMPROVEMENTS:
 * core-validation: create validation package to provide common validation functions ([#8103](https://github.com/hashicorp/terraform/issues/8103))
 * provider/aws: Support Import of OpsWorks Custom Layers ([#9252](https://github.com/hashicorp/terraform/issues/9252))
 * provider/aws: Automatically constructed ARNs now support partitions other than `aws`, allowing operation with `aws-cn` and `aws-us-gov` ([#9273](https://github.com/hashicorp/terraform/issues/9273))
 * provider/aws: Retry setTags operation for EC2 resources ([#7890](https://github.com/hashicorp/terraform/issues/7890))
 * provider/aws: Support refresh of EC2 instance `user_data` ([#6736](https://github.com/hashicorp/terraform/issues/6736))
 * provider/aws: Poll to confirm delete of `resource_aws_customer_gateway` ([#9346](https://github.com/hashicorp/terraform/issues/9346))
 * provider/azurerm: expose default keys for `servicebus_namespace` ([#9242](https://github.com/hashicorp/terraform/issues/9242))
 * provider/azurerm: add `enable_blob_encryption` to `azurerm_storage_account` resource ([#9233](https://github.com/hashicorp/terraform/issues/9233))
 * provider/azurerm: set `resource_group_name` on resource import across the provider ([#9073](https://github.com/hashicorp/terraform/issues/9073))
 * provider/azurerm: `azurerm_cdn_profile` resources can now be imported ([#9306](https://github.com/hashicorp/terraform/issues/9306))
 * provider/datadog: add support for Datadog dashboard "type" and "style" options ([#9228](https://github.com/hashicorp/terraform/issues/9228))
 * provider/scaleway: `region` is now supported for provider configuration

BUG FIXES:
 * core: Local state can now be refreshed when no resources exist ([#7320](https://github.com/hashicorp/terraform/issues/7320))
 * core: Orphaned nested (depth 2+) modules will inherit provider configs ([#9318](https://github.com/hashicorp/terraform/issues/9318))
 * core: Fix crash when a map key contains an interpolation function ([#9282](https://github.com/hashicorp/terraform/issues/9282))
 * core: Numeric variables values were incorrectly converted to numbers ([#9263](https://github.com/hashicorp/terraform/issues/9263))
 * core: Fix input and output of map variables from HCL ([#9268](https://github.com/hashicorp/terraform/issues/9268))
 * core: Crash when interpolating a map value with a function in the key ([#9282](https://github.com/hashicorp/terraform/issues/9282))
 * core: Crash when copying a nil value in an InstanceState ([#9356](https://github.com/hashicorp/terraform/issues/9356))
 * command/fmt: Bare comment groups no longer have superfluous newlines
 * command/fmt: Leading comments on list items are formatted properly
 * provider/aws: Return correct AMI image when `most_recent` is set to `true`. ([#9277](https://github.com/hashicorp/terraform/issues/9277))
 * provider/aws: Fix issue with diff on import of `aws_eip` in EC2 Classic ([#9009](https://github.com/hashicorp/terraform/issues/9009))
 * provider/aws: Handle EC2 tags related errors in CloudFront Distribution resource. ([#9298](https://github.com/hashicorp/terraform/issues/9298))
 * provider/aws: Fix cause error when using `etag` and `kms_key_id` with `aws_s3_bucket_object` ([#9168](https://github.com/hashicorp/terraform/issues/9168))
 * provider/aws: Fix issue reassigning EIP instances appropriately ([#7686](https://github.com/hashicorp/terraform/issues/7686))
 * provider/azurerm: removing resources from state when the API returns a 404 for them ([#8859](https://github.com/hashicorp/terraform/issues/8859))
 * provider/azurerm: Fixed a panic in `azurerm_virtual_machine` when using `diagnostic_profile` ([#9122](https://github.com/hashicorp/terraform/issues/9122))

## 0.7.5 (October 6, 2016)

BACKWARDS INCOMPATIBILITIES / NOTES:
 * `tls_cert_request` is now a managed resource instead of a data source, restoring the pre-Terraform 0.7 behaviour ([#9035](https://github.com/hashicorp/terraform/issues/9035))

FEATURES:
 * **New Provider:** `bitbucket` ([#7405](https://github.com/hashicorp/terraform/issues/7405))
 * **New Resource:** `aws_api_gateway_client_certificate` ([#8775](https://github.com/hashicorp/terraform/issues/8775))
 * **New Resource:** `azurerm_servicebus_topic` ([#9151](https://github.com/hashicorp/terraform/issues/9151))
 * **New Resource:** `azurerm_servicebus_subscription` ([#9185](https://github.com/hashicorp/terraform/issues/9185))
 * **New Resource:** `aws_emr_cluster` ([#9106](https://github.com/hashicorp/terraform/issues/9106))
 * **New Resource:** `aws_emr_instance_group` ([#9106](https://github.com/hashicorp/terraform/issues/9106))

IMPROVEMENTS:
 * helper/schema: Adding of MinItems as a validation to Lists and Maps ([#9216](https://github.com/hashicorp/terraform/issues/9216))
 * provider/aws: Add JSON validation to the `aws_cloudwatch_event_rule` resource ([#8897](https://github.com/hashicorp/terraform/issues/8897))
 * provider/aws: S3 bucket policies are imported as separate resources ([#8915](https://github.com/hashicorp/terraform/issues/8915))
 * provider/aws: S3 bucket policies can now be removed via the `aws_s3_bucket` resource ([#8915](https://github.com/hashicorp/terraform/issues/8915))
 * provider/aws: Added a `cluster_address` attribute to aws elasticache ([#8935](https://github.com/hashicorp/terraform/issues/8935))
 * provider/aws: Add JSON validation to the `aws_elasticsearch_domain resource`. ([#8898](https://github.com/hashicorp/terraform/issues/8898))
 * provider/aws: Add JSON validation to the `aws_kms_key resource`. ([#8900](https://github.com/hashicorp/terraform/issues/8900))
 * provider/aws: Add JSON validation to the `aws_s3_bucket_policy resource`. ([#8901](https://github.com/hashicorp/terraform/issues/8901))
 * provider/aws: Add JSON validation to the `aws_sns_topic resource`. ([#8902](https://github.com/hashicorp/terraform/issues/8902))
 * provider/aws: Add JSON validation to the `aws_sns_topic_policy resource`. ([#8903](https://github.com/hashicorp/terraform/issues/8903))
 * provider/aws: Add JSON validation to the `aws_sqs_queue resource`. ([#8904](https://github.com/hashicorp/terraform/issues/8904))
 * provider/aws: Add JSON validation to the `aws_sqs_queue_policy resource`. ([#8905](https://github.com/hashicorp/terraform/issues/8905))
 * provider/aws: Add JSON validation to the `aws_vpc_endpoint resource`. ([#8906](https://github.com/hashicorp/terraform/issues/8906))
 * provider/aws: Update `aws_cloudformation_stack` data source with new helper function. ([#8907](https://github.com/hashicorp/terraform/issues/8907))
 * provider/aws: Add JSON validation to the `aws_s3_bucket` resource. ([#8908](https://github.com/hashicorp/terraform/issues/8908))
 * provider/aws: Add support for `cloudwatch_logging_options` to Firehose Delivery Streams ([#8671](https://github.com/hashicorp/terraform/issues/8671))
 * provider/aws: Add HTTP/2 support via the http_version parameter to CloudFront distribution ([#8777](https://github.com/hashicorp/terraform/issues/8777))
 * provider/aws: Add `query_string_cache_keys` to allow for selective caching of CloudFront keys ([#8777](https://github.com/hashicorp/terraform/issues/8777))
 * provider/aws: Support Import `aws_elasticache_cluster` ([#9010](https://github.com/hashicorp/terraform/issues/9010))
 * provider/aws: Add support for tags to `aws_cloudfront_distribution` ([#9011](https://github.com/hashicorp/terraform/issues/9011))
 * provider/aws: Support Import `aws_opsworks_stack` ([#9124](https://github.com/hashicorp/terraform/issues/9124))
 * provider/aws: Support Import `aws_elasticache_replication_groups` ([#9140](https://github.com/hashicorp/terraform/issues/9140))
 * provider/aws: Add new aws api-gateway integration types ([#9213](https://github.com/hashicorp/terraform/issues/9213))
 * provider/aws: Import `aws_db_event_subscription` ([#9220](https://github.com/hashicorp/terraform/issues/9220))
 * provider/azurerm: Add normalizeJsonString and validateJsonString functions ([#8909](https://github.com/hashicorp/terraform/issues/8909))
 * provider/azurerm: Support AzureRM Sql Database DataWarehouse ([#9196](https://github.com/hashicorp/terraform/issues/9196))
 * provider/openstack: Use proxy environment variables for communication with services ([#8948](https://github.com/hashicorp/terraform/issues/8948))
 * provider/vsphere: Adding `detach_unknown_disks_on_delete` flag for VM resource ([#8947](https://github.com/hashicorp/terraform/issues/8947))
 * provisioner/chef: Add `skip_register` attribute to allow skipping the registering steps ([#9127](https://github.com/hashicorp/terraform/issues/9127))

BUG FIXES:
 * core: Fixed variables not being in scope for destroy -target on modules ([#9021](https://github.com/hashicorp/terraform/issues/9021))
 * core: Fixed issue that prevented diffs from being properly generated in a specific resource schema scenario ([#8891](https://github.com/hashicorp/terraform/issues/8891))
 * provider/aws: Remove support for `ah` and `esp` literals in Security Group Ingress/Egress rules; you must use the actual protocol number for protocols other than `tcp`, `udp`, `icmp`, or `all` ([#8975](https://github.com/hashicorp/terraform/issues/8975))
 * provider/aws: Do not report drift for effect values differing only by case in AWS policies ([#9139](https://github.com/hashicorp/terraform/issues/9139))
 * provider/aws: VPC ID, Port, Protocol and Name change on aws_alb_target_group will ForceNew resource ([#8989](https://github.com/hashicorp/terraform/issues/8989))
 * provider/aws: Wait for Spot Fleet to drain before removing from state ([#8938](https://github.com/hashicorp/terraform/issues/8938))
 * provider/aws: Fix issue when importing `aws_eip` resources by IP address ([#8970](https://github.com/hashicorp/terraform/issues/8970))
 * provider/aws: Ensure that origin_access_identity is a required value within the CloudFront distribution s3_config block ([#8777](https://github.com/hashicorp/terraform/issues/8777))
 * provider/aws: Corrected Seoul S3 Website Endpoint format ([#9032](https://github.com/hashicorp/terraform/issues/9032))
 * provider/aws: Fix failed remove S3 lifecycle_rule ([#9031](https://github.com/hashicorp/terraform/issues/9031))
 * provider/aws: Fix crashing bug in `aws_ami` data source when using `name_regex` ([#9033](https://github.com/hashicorp/terraform/issues/9033))
 * provider/aws: Fix reading dimensions on cloudwatch alarms ([#9029](https://github.com/hashicorp/terraform/issues/9029))
 * provider/aws: Changing snapshot_identifier on aws_db_instance resource should force… ([#8806](https://github.com/hashicorp/terraform/issues/8806))
 * provider/aws: Refresh AWS EIP association from state when not found ([#9056](https://github.com/hashicorp/terraform/issues/9056))
 * provider/aws: Make encryption in Aurora instances computed-only ([#9060](https://github.com/hashicorp/terraform/issues/9060))
 * provider/aws: Make sure that VPC Peering Connection in a failed state returns an error. ([#9038](https://github.com/hashicorp/terraform/issues/9038))
 * provider/aws: guard against aws_route53_record delete panic ([#9049](https://github.com/hashicorp/terraform/issues/9049))
 * provider/aws: aws_db_option_group flattenOptions failing due to missing values ([#9052](https://github.com/hashicorp/terraform/issues/9052))
 * provider/aws: Add retry logic to the aws_ecr_repository delete func ([#9050](https://github.com/hashicorp/terraform/issues/9050))
 * provider/aws: Modifying the parameter_group_name of aws_elasticache_replication_group caused a panic ([#9101](https://github.com/hashicorp/terraform/issues/9101))
 * provider/aws: Fix issue with updating ELB subnets for subnets in the same AZ ([#9131](https://github.com/hashicorp/terraform/issues/9131))
 * provider/aws: aws_route53_record alias refresh manually updated record ([#9125](https://github.com/hashicorp/terraform/issues/9125))
 * provider/aws: Fix issue detaching volumes that were already detached ([#9023](https://github.com/hashicorp/terraform/issues/9023))
 * provider/aws: Add retry to the `aws_ssm_document` delete func ([#9188](https://github.com/hashicorp/terraform/issues/9188))
 * provider/aws: Fix issue updating `search_string` in aws_cloudwatch_metric_alarm ([#9230](https://github.com/hashicorp/terraform/issues/9230))
 * provider/aws: Update EFS resource to read performance mode and creation_token ([#9234](https://github.com/hashicorp/terraform/issues/9234))
 * provider/azurerm: fix resource ID parsing for subscriptions resources ([#9163](https://github.com/hashicorp/terraform/issues/9163))
 * provider/librato: Mandatory name and conditions attributes weren't being sent on Update unless changed ([#8984](https://github.com/hashicorp/terraform/issues/8984))
 * provisioner/chef: Fix an error with parsing certain `vault_json` content ([#9114](https://github.com/hashicorp/terraform/issues/9114))
 * provisioner/chef: Change to order in which to cleanup the user key so this is done before the Chef run starts ([#9114](https://github.com/hashicorp/terraform/issues/9114))

## 0.7.4 (September 19, 2016)

BACKWARDS INCOMPATIBILITIES / NOTES:
 * In previous releases, the `private_key` field in the connection provisioner
   inadvertently accepted a path argument and would read the file contents.
   This functionality has been removed in this release ([#8577](https://github.com/hashicorp/terraform/issues/8577)), and the documented
   method of using the `file()` interpolation function should be used to load
   the key from a file.

FEATURES:
 * **New Resource:** `aws_codecommit_trigger` ([#8751](https://github.com/hashicorp/terraform/issues/8751))
 * **New Resource:** `aws_default_security_group` ([#8861](https://github.com/hashicorp/terraform/issues/8861))
 * **New Remote State Backend:** `manta` ([#8830](https://github.com/hashicorp/terraform/issues/8830))

IMPROVEMENTS:
 * provider/aws: Support 'publish' attribute in `lambda_function` ([#8653](https://github.com/hashicorp/terraform/issues/8653))
 * provider/aws: Add `reader_endpoint` RDS Clusters ([#8884](https://github.com/hashicorp/terraform/issues/8884))
 * provider/aws: Export AWS ELB service account ARN ([#8700](https://github.com/hashicorp/terraform/issues/8700))
 * provider/aws: Allow `aws_alb` to have the name auto-generated ([#8673](https://github.com/hashicorp/terraform/issues/8673))
 * provider/aws: Expose `arn_suffix` on `aws_alb` ([#8833](https://github.com/hashicorp/terraform/issues/8833))
 * provider/aws: Add JSON validation to the `aws_cloudformation_stack` resource ([#8896](https://github.com/hashicorp/terraform/issues/8896))
 * provider/aws: Add JSON validation to the `aws_glacier_vault` resource ([#8899](https://github.com/hashicorp/terraform/issues/8899))
 * provider/azurerm: support Diagnostics Profile ([#8277](https://github.com/hashicorp/terraform/issues/8277))
 * provider/google: Resources depending on the `network` attribute can now reference the network by `self_link` or `name` ([#8639](https://github.com/hashicorp/terraform/issues/8639))
 * provider/postgresql: The standard environment variables PGHOST, PGUSER, PGPASSWORD and PGSSLMODE are now supported for provider configuration ([#8666](https://github.com/hashicorp/terraform/issues/8666))
 * helper/resource: Add timeout duration to timeout error message ([#8773](https://github.com/hashicorp/terraform/issues/8773))
 * provisioner/chef: Support recreating Chef clients by setting `recreate_client=true` ([#8577](https://github.com/hashicorp/terraform/issues/8577))
 * provisioner/chef: Support encrypting existing Chef-Vaults for newly created clients ([#8577](https://github.com/hashicorp/terraform/issues/8577))

BUG FIXES:
 * core: Fix regression when loading variables from json ([#8820](https://github.com/hashicorp/terraform/issues/8820))
 * provider/aws: Prevent crash creating an `aws_sns_topic` with an empty policy ([#8834](https://github.com/hashicorp/terraform/issues/8834))
 * provider/aws: Bump `aws_elasticsearch_domain` timeout values ([#672](https://github.com/hashicorp/terraform/issues/672))
 * provider/aws: `aws_nat_gateways` will now recreate on `failed` state ([#8689](https://github.com/hashicorp/terraform/issues/8689))
 * provider/aws: Prevent crash on account ID validation ([#8731](https://github.com/hashicorp/terraform/issues/8731))
 * provider/aws: `aws_db_instance` unexpected state when configurating enhanced monitoring ([#8707](https://github.com/hashicorp/terraform/issues/8707))
 * provider/aws: Remove region condition from `aws_codecommit_repository` ([#8778](https://github.com/hashicorp/terraform/issues/8778))
 * provider/aws: Support Policy DiffSuppression in `aws_kms_key` policy ([#8675](https://github.com/hashicorp/terraform/issues/8675))
 * provider/aws: Fix issue updating Elastic Beanstalk Environment variables ([#8848](https://github.com/hashicorp/terraform/issues/8848))
 * provider/scaleway: Fix `security_group_rule` identification ([#8661](https://github.com/hashicorp/terraform/issues/8661))
 * provider/cloudstack: Fix renaming a VPC with the `cloudstack_vpc` resource ([#8784](https://github.com/hashicorp/terraform/issues/8784))

## 0.7.3 (September 5, 2016)

BACKWARDS INCOMPATIBILITIES / NOTES:
 * Terraform now validates the uniqueness of variable and output names in your configurations. In prior versions certain ways of duplicating variable names would work. This is now a configuration error (and should've always been). If you get an error running Terraform you may need to remove the duplicates. Done right, this should not affect the behavior of Terraform.
 * The internal structure of `.terraform/modules` changed slightly. For configurations with modules, you'll need to run `terraform get` again.

FEATURES:
 * **New Provider:** `rabbitmq` ([#7694](https://github.com/hashicorp/terraform/issues/7694))
 * **New Data Source:** `aws_cloudformation_stack` ([#8640](https://github.com/hashicorp/terraform/issues/8640))
 * **New Resource:** `aws_cloudwatch_log_stream` ([#8626](https://github.com/hashicorp/terraform/issues/8626))
 * **New Resource:** `aws_default_route_table` ([#8323](https://github.com/hashicorp/terraform/issues/8323))
 * **New Resource:** `aws_spot_datafeed_subscription` ([#8640](https://github.com/hashicorp/terraform/issues/8640))
 * **New Resource:** `aws_s3_bucket_policy` ([#8615](https://github.com/hashicorp/terraform/issues/8615))
 * **New Resource:** `aws_sns_topic_policy` ([#8654](https://github.com/hashicorp/terraform/issues/8654))
 * **New Resource:** `aws_sqs_queue_policy` ([#8657](https://github.com/hashicorp/terraform/issues/8657))
 * **New Resource:** `aws_ssm_association` ([#8376](https://github.com/hashicorp/terraform/issues/8376))
 * **New Resource:** `cloudstack_affinity_group` ([#8360](https://github.com/hashicorp/terraform/issues/8360))
 * **New Resource:** `librato_alert` ([#8170](https://github.com/hashicorp/terraform/issues/8170))
 * **New Resource:** `librato_service` ([#8170](https://github.com/hashicorp/terraform/issues/8170))
 * **New Remote State Backend:** `local` ([#8647](https://github.com/hashicorp/terraform/issues/8647))
 * Data source blocks can now have a count associated with them ([#8635](https://github.com/hashicorp/terraform/issues/8635))
 * The count of a resource can now be referenced for interpolations: `self.count` and `type.name.count` work ([#8581](https://github.com/hashicorp/terraform/issues/8581))
 * Provisioners now support connection using IPv6 in addition to IPv4 ([#6616](https://github.com/hashicorp/terraform/issues/6616))

IMPROVEMENTS:
 * core: Add wildcard (match all) support to `ignore_changes` ([#8599](https://github.com/hashicorp/terraform/issues/8599))
 * core: HTTP module sources can now use netrc files for auth
 * core: Show last resource state in a timeout error message ([#8510](https://github.com/hashicorp/terraform/issues/8510))
 * helper/schema: Add diff suppression callback ([#8585](https://github.com/hashicorp/terraform/issues/8585))
 * provider/aws: API Gateway Custom Authorizer ([#8535](https://github.com/hashicorp/terraform/issues/8535))
 * provider/aws: Add MemoryReservation To `aws_ecs_container_definition` data source ([#8437](https://github.com/hashicorp/terraform/issues/8437))
 * provider/aws: Add ability Enable/Disable For ELB Access logs ([#8438](https://github.com/hashicorp/terraform/issues/8438))
 * provider/aws: Add support for assuming a role prior to performing API operations ([#8638](https://github.com/hashicorp/terraform/issues/8638))
 * provider/aws: Export `arn` of `aws_autoscaling_group` ([#8503](https://github.com/hashicorp/terraform/issues/8503))
 * provider/aws: More robust handling of Lambda function archives hosted on S3 ([#6860](https://github.com/hashicorp/terraform/issues/6860))
 * provider/aws: Spurious diffs of `aws_s3_bucket` policy attributes due to JSON field ordering are reduced ([#8615](https://github.com/hashicorp/terraform/issues/8615))
 * provider/aws: `name_regex` attribute for local post-filtering of `aws_ami` data source results ([#8403](https://github.com/hashicorp/terraform/issues/8403))
 * provider/aws: Support for lifecycle hooks at ASG creation ([#5620](https://github.com/hashicorp/terraform/issues/5620))
 * provider/consul: Make provider settings truly optional ([#8551](https://github.com/hashicorp/terraform/issues/8551))
 * provider/statuscake: Add support for contact-group id in statuscake test ([#8417](https://github.com/hashicorp/terraform/issues/8417))

BUG FIXES:
 * core: Changing a module source from file to VCS no longer errors ([#8398](https://github.com/hashicorp/terraform/issues/8398))
 * core: Configuration is now validated prior to input, fixing an obscure parse error when attempting to interpolate a count ([#8591](https://github.com/hashicorp/terraform/issues/8591))
 * core: JSON configuration with resources with a single key parse properly ([#8485](https://github.com/hashicorp/terraform/issues/8485))
 * core: States with duplicate modules are detected and an error is shown ([#8463](https://github.com/hashicorp/terraform/issues/8463))
 * core: Validate uniqueness of variables/outputs in a module ([#8482](https://github.com/hashicorp/terraform/issues/8482))
 * core: `-var` flag inputs starting with `/` work
 * core: `-var` flag inputs starting with a number work and was fixed in such a way that this should overall be a lot more resilient to inputs ([#8044](https://github.com/hashicorp/terraform/issues/8044))
 * provider/aws: Add AWS error message to retry APIGateway account update ([#8533](https://github.com/hashicorp/terraform/issues/8533))
 * provider/aws: Do not set empty string to state for `aws_vpn_gateway` availability zone ([#8645](https://github.com/hashicorp/terraform/issues/8645))
 * provider/aws: Fix. Adjust create and destroy timeout in aws_vpn_gateway_attachment. ([#8636](https://github.com/hashicorp/terraform/issues/8636))
 * provider/aws: Handle missing EFS mount target in `aws_efs_mount_target` ([#8529](https://github.com/hashicorp/terraform/issues/8529))
 * provider/aws: If an `aws_security_group` was used in Lambda function it may have prevented you from destroying such SG due to dangling ENIs created by Lambda service. These ENIs are now automatically cleaned up prior to SG deletion ([#8033](https://github.com/hashicorp/terraform/issues/8033))
 * provider/aws: Increase `aws_route_table` timeouts from 1 min to 2 mins ([#8465](https://github.com/hashicorp/terraform/issues/8465))
 * provider/aws: Increase aws_rds_cluster timeout to 40 minutes ([#8623](https://github.com/hashicorp/terraform/issues/8623))
 * provider/aws: Refresh `aws_route` from state if `aws_route_table` not found ([#8443](https://github.com/hashicorp/terraform/issues/8443))
 * provider/aws: Remove `aws_elasticsearch_domain` from state if it doesn't exist ([#8643](https://github.com/hashicorp/terraform/issues/8643))
 * provider/aws: Remove unsafe ptr dereferencing from ECS/ECR ([#8514](https://github.com/hashicorp/terraform/issues/8514))
 * provider/aws: Set `apply_method` to state in `aws_db_parameter_group` ([#8603](https://github.com/hashicorp/terraform/issues/8603))
 * provider/aws: Stop `aws_instance` `source_dest_check` triggering an API call on each terraform run ([#8450](https://github.com/hashicorp/terraform/issues/8450))
 * provider/aws: Wait for `aws_route_53_record` to be in-sync after a delete ([#8646](https://github.com/hashicorp/terraform/issues/8646))
 * provider/aws: `aws_volume_attachment` detachment errors are caught ([#8479](https://github.com/hashicorp/terraform/issues/8479))
 * provider/aws: adds resource retry to `aws_spot_instance_request` ([#8516](https://github.com/hashicorp/terraform/issues/8516))
 * provider/aws: Add validation of Health Check target to aws_elb. ([#8578](https://github.com/hashicorp/terraform/issues/8578))
 * provider/aws: Skip detaching when aws_internet_gateway not found ([#8454](https://github.com/hashicorp/terraform/issues/8454))
 * provider/aws: Handle all kinds of CloudFormation stack failures ([#5606](https://github.com/hashicorp/terraform/issues/5606))
 * provider/azurerm: Reordering the checks after an Azure API Get ([#8607](https://github.com/hashicorp/terraform/issues/8607))
 * provider/chef: Fix "invalid header" errors that could occur ([#8382](https://github.com/hashicorp/terraform/issues/8382))
 * provider/github: Remove unsafe ptr dereferencing ([#8512](https://github.com/hashicorp/terraform/issues/8512))
 * provider/librato: Refresh space from state when not found ([#8596](https://github.com/hashicorp/terraform/issues/8596))
 * provider/mysql: Fix breakage in parsing MySQL version string ([#8571](https://github.com/hashicorp/terraform/issues/8571))
 * provider/template: `template_file` vars can be floating point ([#8590](https://github.com/hashicorp/terraform/issues/8590))
 * provider/triton: Fix bug where the ID of a `triton_key` was used prior to being set ([#8563](https://github.com/hashicorp/terraform/issues/8563))

## 0.7.2 (August 25, 2016)

BACKWARDS INCOMPATIBILITIES / NOTES:
 * provider/openstack: changes were made to how volumes attached to instances are detected. If you attached a volume to an instance out of band to Terraform, it will be detached upon the next apply. You can resolve this by adding a `volume` entry for the attached volume.
 * provider/aws: `aws_spot_fleet_request` has changed the `associate_public_ip_address` default from `true` to `false`

FEATURES:
 * **New Resource:** `aws_api_gateway_base_path_mapping` ([#8353](https://github.com/hashicorp/terraform/issues/8353))
 * **New Resource:** `aws_api_gateway_domain_name` ([#8353](https://github.com/hashicorp/terraform/issues/8353))
 * **New Resource:** `aws_ssm_document` ([#8460](https://github.com/hashicorp/terraform/issues/8460))

IMPROVEMENTS:
 * core: Names generated with a unique prefix are now sortable based on age ([#8249](https://github.com/hashicorp/terraform/issues/8249))
 * provider/aws: Add Primary Endpoint Address attribute for `aws_elasticache_replication_group` ([#8385](https://github.com/hashicorp/terraform/issues/8385))
 * provider/aws: Add support for `network_mode` to `aws_ecs_task_definition` ([#8391](https://github.com/hashicorp/terraform/issues/8391))
 * provider/aws: Add support for LB target group to ECS service ([#8190](https://github.com/hashicorp/terraform/issues/8190))
 * provider/aws: Support Tags for `aws_alb` and `aws_alb_target_group` resources ([#8422](https://github.com/hashicorp/terraform/issues/8422))
 * provider/aws: Support `snapshot_name` for ElastiCache Cluster and Replication Groups ([#8419](https://github.com/hashicorp/terraform/issues/8419))
 * provider/aws: Add support to `aws_redshift_cluster` for restoring from snapshot ([#8414](https://github.com/hashicorp/terraform/issues/8414))
 * provider/aws: Add validation for master_password in `aws_redshift_cluster` ([#8434](https://github.com/hashicorp/terraform/issues/8434))
 * provider/openstack: Add `allowed_address_pairs` to `openstack_networking_port_v2` ([#8257](https://github.com/hashicorp/terraform/issues/8257))

BUG FIXES:
 * core: fix crash case when malformed JSON given ([#8295](https://github.com/hashicorp/terraform/issues/8295))
 * core: when asking for input, spaces are allowed ([#8394](https://github.com/hashicorp/terraform/issues/8394))
 * core: module sources with URL encodings in the local file path won't error ([#8418](https://github.com/hashicorp/terraform/issues/8418))
 * command/apply: prefix destroying resources with module path ([#8396](https://github.com/hashicorp/terraform/issues/8396))
 * command/import: can import into specific indexes ([#8335](https://github.com/hashicorp/terraform/issues/8335))
 * command/push: -upload-modules=false works ([#8456](https://github.com/hashicorp/terraform/issues/8456))
 * command/state mv: nested modules can be moved ([#8304](https://github.com/hashicorp/terraform/issues/8304))
 * command/state mv: resources with a count > 1 can be moved ([#8304](https://github.com/hashicorp/terraform/issues/8304))
 * provider/aws: Refresh `aws_lambda_event_source_mapping` from state when NotFound ([#8378](https://github.com/hashicorp/terraform/issues/8378))
 * provider/aws: `aws_elasticache_replication_group_id` validation change ([#8381](https://github.com/hashicorp/terraform/issues/8381))
 * provider/aws: Fix possible crash if using duplicate Route53 records ([#8399](https://github.com/hashicorp/terraform/issues/8399))
 * provider/aws: Refresh `aws_autoscaling_policy` from state on 404 ([#8430](https://github.com/hashicorp/terraform/issues/8430))
 * provider/aws: Fix crash with VPC Peering connection accept/requests ([#8432](https://github.com/hashicorp/terraform/issues/8432))
 * provider/aws: AWS SpotFleet Requests now works with Subnets and AZs ([#8320](https://github.com/hashicorp/terraform/issues/8320))
 * provider/aws: Refresh `aws_cloudwatch_event_target` from state on `ResourceNotFoundException` ([#8442](https://github.com/hashicorp/terraform/issues/8442))
 * provider/aws: Validate `aws_iam_policy_attachment` Name parameter to stop being empty ([#8441](https://github.com/hashicorp/terraform/issues/8441))
 * provider/aws: Fix segmentation fault in `aws_api_gateway_base_path_mapping` resource ([#8466](https://github.com/hashicorp/terraform/issues/8466))
 * provider/google: fix crash regression from Terraform 0.7.1 on `google_compute_firewall` resource ([#8390](https://github.com/hashicorp/terraform/issues/8390))
 * provider/openstack: Volume Attachment and Detachment Fixes ([#8172](https://github.com/hashicorp/terraform/issues/8172))

## 0.7.1 (August 19, 2016)

FEATURES:
 * **New Command:** `terraform state rm` ([#8200](https://github.com/hashicorp/terraform/issues/8200))
 * **New Provider:** `archive` ([#7322](https://github.com/hashicorp/terraform/issues/7322))
 * **New Resource:** `aws_alb` ([#8254](https://github.com/hashicorp/terraform/issues/8254))
 * **New Resource:** `aws_alb_listener` ([#8269](https://github.com/hashicorp/terraform/issues/8269))
 * **New Resource:** `aws_alb_target_group` ([#8254](https://github.com/hashicorp/terraform/issues/8254))
 * **New Resource:** `aws_alb_target_group_attachment` ([#8254](https://github.com/hashicorp/terraform/issues/8254))
 * **New Resource:** `aws_alb_target_group_rule` ([#8321](https://github.com/hashicorp/terraform/issues/8321))
 * **New Resource:** `aws_vpn_gateway_attachment` ([#7870](https://github.com/hashicorp/terraform/issues/7870))
 * **New Resource:** `aws_load_balancer_policy` ([#7458](https://github.com/hashicorp/terraform/issues/7458))
 * **New Resource:** `aws_load_balancer_backend_server_policy` ([#7458](https://github.com/hashicorp/terraform/issues/7458))
 * **New Resource:** `aws_load_balancer_listener_policy` ([#7458](https://github.com/hashicorp/terraform/issues/7458))
 * **New Resource:** `aws_lb_ssl_negotiation_policy` ([#8084](https://github.com/hashicorp/terraform/issues/8084))
 * **New Resource:** `aws_elasticache_replication_groups` ([#8275](https://github.com/hashicorp/terraform/issues/8275))
 * **New Resource:** `azurerm_virtual_network_peering` ([#8168](https://github.com/hashicorp/terraform/issues/8168))
 * **New Resource:** `azurerm_servicebus_namespace` ([#8195](https://github.com/hashicorp/terraform/issues/8195))
 * **New Resource:** `google_compute_image` ([#7960](https://github.com/hashicorp/terraform/issues/7960))
 * **New Resource:** `packet_volume` ([#8142](https://github.com/hashicorp/terraform/issues/8142))
 * **New Resource:** `consul_prepared_query` ([#7474](https://github.com/hashicorp/terraform/issues/7474))
 * **New Data Source:** `aws_ip_ranges` ([#7984](https://github.com/hashicorp/terraform/issues/7984))
 * **New Data Source:** `fastly_ip_ranges` ([#7984](https://github.com/hashicorp/terraform/issues/7984))
 * **New Data Source:** `aws_caller_identity` ([#8206](https://github.com/hashicorp/terraform/issues/8206))
 * **New Data Source:** `aws_elb_service_account` ([#8221](https://github.com/hashicorp/terraform/issues/8221))
 * **New Data Source:** `aws_redshift_service_account` ([#8224](https://github.com/hashicorp/terraform/issues/8224))

IMPROVEMENTS
 * provider/archive support folders in output_path ([#8278](https://github.com/hashicorp/terraform/issues/8278))
 * provider/aws: Introduce `aws_elasticsearch_domain` `elasticsearch_version` field (to specify ES version) ([#7860](https://github.com/hashicorp/terraform/issues/7860))
 * provider/aws: Add support for TargetGroups (`aws_alb_target_groups`) to `aws_autoscaling_group` [8327]
 * provider/aws: CloudWatch Metrics are now supported for `aws_route53_health_check` resources ([#8319](https://github.com/hashicorp/terraform/issues/8319))
 * provider/aws: Query all pages of group membership ([#6726](https://github.com/hashicorp/terraform/issues/6726))
 * provider/aws: Query all pages of IAM Policy attachments ([#7779](https://github.com/hashicorp/terraform/issues/7779))
 * provider/aws: Change the way ARNs are built ([#7151](https://github.com/hashicorp/terraform/issues/7151))
 * provider/aws: Add support for Elasticsearch destination to firehose delivery streams ([#7839](https://github.com/hashicorp/terraform/issues/7839))
 * provider/aws: Retry AttachInternetGateway and increase timeout on `aws_internet_gateway` ([#7891](https://github.com/hashicorp/terraform/issues/7891))
 * provider/aws: Add support for Enhanced monitoring to `aws_rds_cluster_instance` ([#8038](https://github.com/hashicorp/terraform/issues/8038))
 * provider/aws: Add ability to set Requests Payer in `aws_s3_bucket` ([#8065](https://github.com/hashicorp/terraform/issues/8065))
 * provider/aws: Add ability to set canned ACL in `aws_s3_bucket_object` ([#8091](https://github.com/hashicorp/terraform/issues/8091))
 * provider/aws: Allow skipping credentials validation, requesting Account ID and/or metadata API check ([#7874](https://github.com/hashicorp/terraform/issues/7874))
 * provider/aws: API gateway request/response parameters can now be specified as map, original `*_in_json` parameters  deprecated ([#7794](https://github.com/hashicorp/terraform/issues/7794))
 * provider/aws: Add support for `promotion_tier` to `aws_rds_cluster_instance` ([#8087](https://github.com/hashicorp/terraform/issues/8087))
 * provider/aws: Allow specifying custom S3 endpoint and enforcing S3 path style URLs via new provider options ([#7871](https://github.com/hashicorp/terraform/issues/7871))
 * provider/aws: Add ability to set Storage Class in `aws_s3_bucket_object` ([#8174](https://github.com/hashicorp/terraform/issues/8174))
 * provider/aws: Treat `aws_lambda_function` w/ empty `subnet_ids` & `security_groups_ids` in `vpc_config` as VPC-disabled function ([#6191](https://github.com/hashicorp/terraform/issues/6191))
 * provider/aws: Allow `source_ids` in `aws_db_event_subscription` to be Updatable ([#7892](https://github.com/hashicorp/terraform/issues/7892))
 * provider/aws: Make `aws_efs_mount_target` creation fail for 2+ targets per AZ ([#8205](https://github.com/hashicorp/terraform/issues/8205))
 * provider/aws: Add `force_destroy` option to `aws_route53_zone` ([#8239](https://github.com/hashicorp/terraform/issues/8239))
 * provider/aws: Support import of `aws_s3_bucket` ([#8262](https://github.com/hashicorp/terraform/issues/8262))
 * provider/aws: Increase timeout for retrying creation of IAM role ([#7733](https://github.com/hashicorp/terraform/issues/7733))
 * provider/aws: Add ability to set peering options in aws_vpc_peering_connection. ([#8310](https://github.com/hashicorp/terraform/issues/8310))
 * provider/azure: add custom_data argument for azure_instance resource ([#8158](https://github.com/hashicorp/terraform/issues/8158))
 * provider/azurerm: Adds support for uploading blobs to azure storage from local source ([#7994](https://github.com/hashicorp/terraform/issues/7994))
 * provider/azurerm: Storage blob contents can be copied from an existing blob ([#8126](https://github.com/hashicorp/terraform/issues/8126))
 * provider/datadog: Allow `tags` to be configured for monitor resources. ([#8284](https://github.com/hashicorp/terraform/issues/8284))
 * provider/google: allows atomic Cloud DNS record changes ([#6575](https://github.com/hashicorp/terraform/issues/6575))
 * provider/google: Move URLMap hosts to TypeSet from TypeList ([#7472](https://github.com/hashicorp/terraform/issues/7472))
 * provider/google: Support static private IP addresses in `resource_compute_instance` ([#6310](https://github.com/hashicorp/terraform/issues/6310))
 * provider/google: Add support for using a GCP Image Family ([#8083](https://github.com/hashicorp/terraform/issues/8083))
 * provider/openstack: Support updating the External Gateway assigned to a Neutron router ([#8070](https://github.com/hashicorp/terraform/issues/8070))
 * provider/openstack: Support for `value_specs` param on `openstack_networking_network_v2` ([#8155](https://github.com/hashicorp/terraform/issues/8155))
 * provider/openstack: Add `value_specs` param on `openstack_networking_subnet_v2` ([#8181](https://github.com/hashicorp/terraform/issues/8181))
 * provider/vsphere: Improved SCSI controller handling in `vsphere_virtual_machine` ([#7908](https://github.com/hashicorp/terraform/issues/7908))
 * provider/vsphere: Adding disk type of `Thick Lazy` to `vsphere_virtual_disk` and `vsphere_virtual_machine` ([#7916](https://github.com/hashicorp/terraform/issues/7916))
 * provider/vsphere: Standardizing datastore references to use builtin Path func ([#8075](https://github.com/hashicorp/terraform/issues/8075))
 * provider/consul: add tls config support to consul provider ([#7015](https://github.com/hashicorp/terraform/issues/7015))
 * remote/consul: Support setting datacenter when using consul remote state ([#8102](https://github.com/hashicorp/terraform/issues/8102))
 * provider/google: Support import of `google_compute_instance_template` ([#8147](https://github.com/hashicorp/terraform/issues/8147)), `google_compute_firewall` ([#8236](https://github.com/hashicorp/terraform/issues/8236)), `google_compute_target_pool` ([#8133](https://github.com/hashicorp/terraform/issues/8133)), `google_compute_fowarding_rule` ([#8122](https://github.com/hashicorp/terraform/issues/8122)), `google_compute_http_health_check` ([#8121](https://github.com/hashicorp/terraform/issues/8121)), `google_compute_autoscaler` ([#8115](https://github.com/hashicorp/terraform/issues/8115))

BUG FIXES:
 * core: Fix issue preventing `taint` from working with resources that had no other attributes in their diff ([#8167](https://github.com/hashicorp/terraform/issues/8167))
 * core: CLI will only run exact match commands ([#7983](https://github.com/hashicorp/terraform/issues/7983))
 * core: Fix panic when resources ends up null in state file ([#8120](https://github.com/hashicorp/terraform/issues/8120))
 * core: Fix panic when validating a count with a unprefixed variable ([#8243](https://github.com/hashicorp/terraform/issues/8243))
 * core: Divide by zero in interpolations no longer panics ([#7701](https://github.com/hashicorp/terraform/issues/7701))
 * core: Fix panic on some invalid interpolation syntax ([#5672](https://github.com/hashicorp/terraform/issues/5672))
 * provider/aws: guard against missing image_digest in `aws_ecs_task_definition` ([#7966](https://github.com/hashicorp/terraform/issues/7966))
 * provider/aws: `aws_cloudformation_stack` now respects `timeout_in_minutes` field when waiting for CF API to finish an update operation ([#7997](https://github.com/hashicorp/terraform/issues/7997))
 * provider/aws: Prevent errors when `aws_s3_bucket` `acceleration_status` is not available in a given region ([#7999](https://github.com/hashicorp/terraform/issues/7999))
 * provider/aws: Add state filter to `aws_availability_zone`s data source ([#7965](https://github.com/hashicorp/terraform/issues/7965))
 * provider/aws: Handle lack of snapshot ID for a volume in `ami_copy` ([#7995](https://github.com/hashicorp/terraform/issues/7995))
 * provider/aws: Retry association of IAM Role & instance profile ([#7938](https://github.com/hashicorp/terraform/issues/7938))
 * provider/aws: Fix `aws_s3_bucket` resource `redirect_all_requests_to` action ([#7883](https://github.com/hashicorp/terraform/issues/7883))
 * provider/aws: Fix issue updating ElasticBeanstalk Environment Settings ([#7777](https://github.com/hashicorp/terraform/issues/7777))
 * provider/aws: `aws_rds_cluster` creation timeout bumped to 40 minutes ([#8052](https://github.com/hashicorp/terraform/issues/8052))
 * provider/aws: Update ElasticTranscoder to allow empty notifications, removing notifications, etc ([#8207](https://github.com/hashicorp/terraform/issues/8207))
 * provider/aws: Fix line ending errors/diffs with IAM Server Certs ([#8074](https://github.com/hashicorp/terraform/issues/8074))
 * provider/aws: Fixing IAM data source policy generation to prevent spurious diffs ([#6956](https://github.com/hashicorp/terraform/issues/6956))
 * provider/aws: Correct how CORS rules are handled in `aws_s3_bucket` ([#8096](https://github.com/hashicorp/terraform/issues/8096))
 * provider/aws: allow numeric characters in RedshiftClusterDbName ([#8178](https://github.com/hashicorp/terraform/issues/8178))
 * provider/aws: `aws_security_group` now creates tags as early as possible in the process ([#7849](https://github.com/hashicorp/terraform/issues/7849))
 * provider/aws: Defensively code around `db_security_group` ingress rules ([#7893](https://github.com/hashicorp/terraform/issues/7893))
 * provider/aws: `aws_spot_fleet_request` throws panic on missing subnet_id or availability_zone ([#8217](https://github.com/hashicorp/terraform/issues/8217))
 * provider/aws: Terraform fails during Redshift delete if FinalSnapshot is being taken. ([#8270](https://github.com/hashicorp/terraform/issues/8270))
 * provider/azurerm: `azurerm_storage_account` will interrupt for Ctrl-C ([#8215](https://github.com/hashicorp/terraform/issues/8215))
 * provider/azurerm: Public IP - Setting idle timeout value caused panic. #8283
 * provider/digitalocean: trim whitespace from ssh key ([#8173](https://github.com/hashicorp/terraform/issues/8173))
 * provider/digitalocean: Enforce Lowercase on IPV6 Addresses ([#7652](https://github.com/hashicorp/terraform/issues/7652))
 * provider/google: Use resource specific project when making queries/changes ([#7029](https://github.com/hashicorp/terraform/issues/7029))
 * provider/google: Fix read for the backend service resource ([#7476](https://github.com/hashicorp/terraform/issues/7476))
 * provider/mysql: `mysql_user` works with MySQL versions before 5.7.6 ([#8251](https://github.com/hashicorp/terraform/issues/8251))
 * provider/openstack: Fix typo in OpenStack LBaaSv2 pool resource ([#8179](https://github.com/hashicorp/terraform/issues/8179))
 * provider/vSphere: Fix for IPv6 only environment creation ([#7643](https://github.com/hashicorp/terraform/issues/7643))
 * provider/google: Correct update process for authorized networks in `google_sql_database_instance` ([#8290](https://github.com/hashicorp/terraform/issues/8290))

## 0.7.0 (August 2, 2016)

BACKWARDS INCOMPATIBILITIES / NOTES:

  * Terraform Core
   * Terraform's built-in plugins are now distributed as part of the main Terraform binary, and use the go-plugin framework. Overrides are still available using separate binaries, but will need recompiling against Terraform 0.7.
   * The `terraform plan` command no longer persists state. This makes the command much safer to run, since it is now side-effect free. The `refresh` and `apply` commands still persist state to local and remote storage. Any automation that assumes that `terraform plan` persists state will need to be reworked to explicitly call `terraform refresh` to get the equivalent side-effect. (The `terraform plan` command no longer has the `-state-out` or `-backup` flags due to this change.)
   * The `concat()` interpolation function can no longer be used to join strings.
   * Quotation marks may no longer be escaped in HIL expressions ([#7201](https://github.com/hashicorp/terraform/issues/7201))
   * Lists materialized using splat syntax, for example `aws_instance.foo.*.id` are now ordered by the count index rather than lexographically sorted. If this produces a large number of undesirable differences, you can use the new `sort()` interpolation function to produce the previous behaviour.
   * You now access the values of maps using the syntax `var.map["key"]` or the `lookup` function instead of `var.map.key`.
   * Outputs on `terraform_remote_state` resources are now top level attributes rather than inside the `output` map. In order to access outputs, use the syntax: `terraform_remote_state.name.outputname`. Currently outputs cannot be named `config` or `backend`.
  * AWS Provider
   * `aws_elb` now defaults `cross_zone_load_balancing` to `true`
   * `aws_instance`: EC2 Classic users may continue to use `security_groups` to reference Security Groups by their `name`. Users who are managing Instances inside VPCs will need to use `vpc_security_group_ids` instead, and reference the security groups by their `id`. Ref https://github.com/hashicorp/terraform/issues/6416#issuecomment-219145065
   * `aws_kinesis_firehose_delivery_stream`: AWS Kinesis Firehose has been refactored to support Redshift as a destination in addition to S3. As a result, the configuration has changed and users will need to update their configuration to match the new `s3_configuration` block. Checkout the documentaiton on [AWS Kinesis Firehose](http://localhost:4567/docs/providers/aws/r/kinesis_firehose_delivery_stream.html) for more information ([#7375](https://github.com/hashicorp/terraform/issues/7375))
   * `aws_route53_record`: `latency_routing_policy`, `geolocation_routing_policy`, and `failover_routing_policy` block options have been added. With these additions we’ve renamed the `weight` attribute to `weighted_routing_policy`, and it has changed from a string to a block to match the others. Please see the updated documentation on using `weighted_routing_policy`:  https://www.terraform.io/docs/providers/aws/r/route53_record.html . ([#6954](https://github.com/hashicorp/terraform/issues/6954))
   * `aws_db_instance` now defaults `publicly_accessible` to false
  * Microsoft Azure Provider
   * In documentation, the "Azure (Resource Manager)" provider has been renamed to the "Microsoft Azure" provider.
   * `azurerm_dns_cname_record` now accepts a single record rather than a list of records
   * `azurerm_virtual_machine` computer_name now Required
  * Openstack Provider
   * `openstack_networking_subnet_v2` now defaults to turning DHCP on.
   * `openstack_fw_policy_v1` now correctly applies rules in the order they are specified. Upon the next apply, current rules might be re-ordered.
   * The `member` attribute of `openstack_lb_pool_v1` has been deprecated. Please ue the new `openstack_lb_member_v1` resource.
  * Docker Provider
   * `keep_updated` parameter removed from `docker_image` - This parameter never did what it was supposed to do.  See relevant docs, specifically `pull_trigger` & new `docker_registry_image` data source to understand how to keep your `docker_image` updated.
  * Atlas Provider
   * `atlas_artifact` resource has be deprecated. Please use the new `atlas_artifact` Data Source.
  * CloudStack Provider
   * All deprecated parameters are removed from all `CloudStack` resources

FEATURES:

 * **Data sources** are a new kind of primitive in Terraform. Attributes for data sources are refreshed and available during the planning stage. ([#6598](https://github.com/hashicorp/terraform/issues/6598))
 * **Lists and maps** can now be used as first class types for variables and may also be passed between modules. ([#6322](https://github.com/hashicorp/terraform/issues/6322))
 * **State management CLI commands** provide a variety of state manipulation functions for advanced use cases. This should be used where possible instead of manually modifying state files. ([#5811](https://github.com/hashicorp/terraform/issues/5811))
 * **State Import** allows a way to import existing resources into Terraform state for many types of resource. Initial coverage of AWS is quite high, and it is straightforward to add support for new resources.
 * **New Command:** `terraform state` to provide access to a variety of state manipulation functions ([#5811](https://github.com/hashicorp/terraform/issues/5811))
 * **New Option:** `terraform output` now supports the `-json` flag to print a machine-readable representation of outputs ([#7608](https://github.com/hashicorp/terraform/issues/7608))
 * **New Data Source:** `aws_ami` ([#6911](https://github.com/hashicorp/terraform/issues/6911))
 * **New Data Source:** `aws_availability_zones` ([#6805](https://github.com/hashicorp/terraform/issues/6805))
 * **New Data Source:** `aws_iam_policy_document` ([#6881](https://github.com/hashicorp/terraform/issues/6881))
 * **New Data Source:** `aws_s3_bucket_object` ([#6946](https://github.com/hashicorp/terraform/issues/6946))
 * **New Data Source:** `aws_ecs_container_definition` ([#7230](https://github.com/hashicorp/terraform/issues/7230))
 * **New Data Source:** `atlas_artifact` ([#7419](https://github.com/hashicorp/terraform/issues/7419))
 * **New Data Source:** `docker_registry_image` ([#7000](https://github.com/hashicorp/terraform/issues/7000))
 * **New Data Source:** `consul_keys` ([#7678](https://github.com/hashicorp/terraform/issues/7678))
 * **New Interpolation Function:** `sort` ([#7128](https://github.com/hashicorp/terraform/issues/7128))
 * **New Interpolation Function:** `distinct` ([#7174](https://github.com/hashicorp/terraform/issues/7174))
 * **New Interpolation Function:** `list` ([#7528](https://github.com/hashicorp/terraform/issues/7528))
 * **New Interpolation Function:** `map` ([#7832](https://github.com/hashicorp/terraform/issues/7832))
 * **New Provider:** `grafana` ([#6206](https://github.com/hashicorp/terraform/issues/6206))
 * **New Provider:** `logentries` ([#7067](https://github.com/hashicorp/terraform/issues/7067))
 * **New Provider:** `scaleway` ([#7331](https://github.com/hashicorp/terraform/issues/7331))
 * **New Provider:** `random` - allows generation of random values without constantly generating diffs ([#6672](https://github.com/hashicorp/terraform/issues/6672))
 * **New Remote State Provider:** - `gcs` - Google Cloud Storage ([#6814](https://github.com/hashicorp/terraform/issues/6814))
 * **New Remote State Provider:** - `azure` - Microsoft Azure Storage ([#7064](https://github.com/hashicorp/terraform/issues/7064))
 * **New Resource:** `aws_elb_attachment` ([#6879](https://github.com/hashicorp/terraform/issues/6879))
 * **New Resource:** `aws_elastictranscoder_preset` ([#6965](https://github.com/hashicorp/terraform/issues/6965))
 * **New Resource:** `aws_elastictranscoder_pipeline` ([#6965](https://github.com/hashicorp/terraform/issues/6965))
 * **New Resource:** `aws_iam_group_policy_attachment` ([#6858](https://github.com/hashicorp/terraform/issues/6858))
 * **New Resource:** `aws_iam_role_policy_attachment` ([#6858](https://github.com/hashicorp/terraform/issues/6858))
 * **New Resource:** `aws_iam_user_policy_attachment` ([#6858](https://github.com/hashicorp/terraform/issues/6858))
 * **New Resource:** `aws_rds_cluster_parameter_group` ([#5269](https://github.com/hashicorp/terraform/issues/5269))
 * **New Resource:** `aws_spot_fleet_request` ([#7243](https://github.com/hashicorp/terraform/issues/7243))
 * **New Resource:** `aws_ses_active_receipt_rule_set` ([#5387](https://github.com/hashicorp/terraform/issues/5387))
 * **New Resource:** `aws_ses_receipt_filter` ([#5387](https://github.com/hashicorp/terraform/issues/5387))
 * **New Resource:** `aws_ses_receipt_rule` ([#5387](https://github.com/hashicorp/terraform/issues/5387))
 * **New Resource:** `aws_ses_receipt_rule_set` ([#5387](https://github.com/hashicorp/terraform/issues/5387))
 * **New Resource:** `aws_simpledb_domain` ([#7600](https://github.com/hashicorp/terraform/issues/7600))
 * **New Resource:** `aws_opsworks_user_profile` ([#6304](https://github.com/hashicorp/terraform/issues/6304))
 * **New Resource:** `aws_opsworks_permission` ([#6304](https://github.com/hashicorp/terraform/issues/6304))
 * **New Resource:** `aws_ami_launch_permission` ([#7365](https://github.com/hashicorp/terraform/issues/7365))
 * **New Resource:** `aws_appautoscaling_policy` ([#7663](https://github.com/hashicorp/terraform/issues/7663))
 * **New Resource:** `aws_appautoscaling_target` ([#7663](https://github.com/hashicorp/terraform/issues/7663))
 * **New Resource:** `openstack_blockstorage_volume_v2` ([#6693](https://github.com/hashicorp/terraform/issues/6693))
 * **New Resource:** `openstack_lb_loadbalancer_v2` ([#7012](https://github.com/hashicorp/terraform/issues/7012))
 * **New Resource:** `openstack_lb_listener_v2` ([#7012](https://github.com/hashicorp/terraform/issues/7012))
 * **New Resource:** `openstack_lb_pool_v2` ([#7012](https://github.com/hashicorp/terraform/issues/7012))
 * **New Resource:** `openstack_lb_member_v2` ([#7012](https://github.com/hashicorp/terraform/issues/7012))
 * **New Resource:** `openstack_lb_monitor_v2` ([#7012](https://github.com/hashicorp/terraform/issues/7012))
 * **New Resource:** `vsphere_virtual_disk` ([#6273](https://github.com/hashicorp/terraform/issues/6273))
 * **New Resource:** `github_repository_collaborator` ([#6861](https://github.com/hashicorp/terraform/issues/6861))
 * **New Resource:** `datadog_timeboard` ([#6900](https://github.com/hashicorp/terraform/issues/6900))
 * **New Resource:** `digitalocean_tag` ([#7500](https://github.com/hashicorp/terraform/issues/7500))
 * **New Resource:** `digitalocean_volume` ([#7560](https://github.com/hashicorp/terraform/issues/7560))
 * **New Resource:** `consul_agent_service` ([#7508](https://github.com/hashicorp/terraform/issues/7508))
 * **New Resource:** `consul_catalog_entry` ([#7508](https://github.com/hashicorp/terraform/issues/7508))
 * **New Resource:** `consul_node` ([#7508](https://github.com/hashicorp/terraform/issues/7508))
 * **New Resource:** `consul_service` ([#7508](https://github.com/hashicorp/terraform/issues/7508))
 * **New Resource:** `mysql_grant` ([#7656](https://github.com/hashicorp/terraform/issues/7656))
 * **New Resource:** `mysql_user` ([#7656](https://github.com/hashicorp/terraform/issues/7656))
 * **New Resource:** `azurerm_storage_table` ([#7327](https://github.com/hashicorp/terraform/issues/7327))
 * **New Resource:** `azurerm_virtual_machine_scale_set` ([#6711](https://github.com/hashicorp/terraform/issues/6711))
 * **New Resource:** `azurerm_traffic_manager_endpoint` ([#7826](https://github.com/hashicorp/terraform/issues/7826))
 * **New Resource:** `azurerm_traffic_manager_profile` ([#7826](https://github.com/hashicorp/terraform/issues/7826))
 * core: Tainted resources now show up in the plan and respect dependency ordering ([#6600](https://github.com/hashicorp/terraform/issues/6600))
 * core: The `lookup` interpolation function can now have a default fall-back value specified ([#6884](https://github.com/hashicorp/terraform/issues/6884))
 * core: The `terraform plan` command no longer persists state. ([#6811](https://github.com/hashicorp/terraform/issues/6811))

IMPROVEMENTS:

 * core: The `jsonencode` interpolation function now supports encoding lists and maps ([#6749](https://github.com/hashicorp/terraform/issues/6749))
 * core: Add the ability for resource definitions to mark attributes as "sensitive" which will omit them from UI output. ([#6923](https://github.com/hashicorp/terraform/issues/6923))
 * core: Support `.` in map keys ([#7654](https://github.com/hashicorp/terraform/issues/7654))
 * core: Enhance interpolation functions to account for first class maps and lists ([#7832](https://github.com/hashicorp/terraform/issues/7832)) ([#7834](https://github.com/hashicorp/terraform/issues/7834))
 * command: Remove second DefaultDataDirectory const ([#7666](https://github.com/hashicorp/terraform/issues/7666))
 * provider/aws: Add `dns_name` to `aws_efs_mount_target` ([#7428](https://github.com/hashicorp/terraform/issues/7428))
 * provider/aws: Add `force_destroy` to `aws_iam_user` for force-deleting access keys assigned to the user ([#7766](https://github.com/hashicorp/terraform/issues/7766))
 * provider/aws: Add `option_settings` to `aws_db_option_group` ([#6560](https://github.com/hashicorp/terraform/issues/6560))
 * provider/aws: Add more explicit support for Skipping Final Snapshot in RDS Cluster ([#6795](https://github.com/hashicorp/terraform/issues/6795))
 * provider/aws: Add support for S3 Bucket Acceleration ([#6628](https://github.com/hashicorp/terraform/issues/6628))
 * provider/aws: Add support for `kms_key_id` to `aws_db_instance` ([#6651](https://github.com/hashicorp/terraform/issues/6651))
 * provider/aws: Specifying more than one health check on an `aws_elb` fails with an error prior to making an API request ([#7489](https://github.com/hashicorp/terraform/issues/7489))
 * provider/aws: Add support to `aws_redshift_cluster` for `iam_roles` ([#6647](https://github.com/hashicorp/terraform/issues/6647))
 * provider/aws: SQS use raw policy string if compact fails ([#6724](https://github.com/hashicorp/terraform/issues/6724))
 * provider/aws: Set default description to "Managed by Terraform" ([#6104](https://github.com/hashicorp/terraform/issues/6104))
 * provider/aws: Support for Redshift Cluster encryption using a KMS key ([#6712](https://github.com/hashicorp/terraform/issues/6712))
 * provider/aws: Support tags for AWS redshift cluster ([#5356](https://github.com/hashicorp/terraform/issues/5356))
 * provider/aws: Add `iam_arn` to aws_cloudfront_origin_access_identity ([#6955](https://github.com/hashicorp/terraform/issues/6955))
 * provider/aws: Add `cross_zone_load_balancing` on `aws_elb` default to true ([#6897](https://github.com/hashicorp/terraform/issues/6897))
 * provider/aws: Add support for `character_set_name` to `aws_db_instance` ([#4861](https://github.com/hashicorp/terraform/issues/4861))
 * provider/aws: Add support for DB parameter group with RDS Cluster Instances (Aurora) ([#6865](https://github.com/hashicorp/terraform/issues/6865))
 * provider/aws: Add `name_prefix` to `aws_iam_instance_profile` and `aws_iam_role` ([#6939](https://github.com/hashicorp/terraform/issues/6939))
 * provider/aws: Allow authentication & credentials validation for federated IAM Roles and EC2 instance profiles ([#6536](https://github.com/hashicorp/terraform/issues/6536))
 * provider/aws: Rename parameter_group_name to db_cluster_parameter_group_name ([#7083](https://github.com/hashicorp/terraform/issues/7083))
 * provider/aws: Retry RouteTable Route/Assocation creation ([#7156](https://github.com/hashicorp/terraform/issues/7156))
 * provider/aws: `delegation_set_id` conflicts w/ `vpc_id` in `aws_route53_zone` as delegation sets can only be used for public zones ([#7213](https://github.com/hashicorp/terraform/issues/7213))
 * provider/aws: Support Elastic Beanstalk scheduledaction ([#7376](https://github.com/hashicorp/terraform/issues/7376))
 * provider/aws: Add support for NewInstancesProtectedFromScaleIn to `aws_autoscaling_group` ([#6490](https://github.com/hashicorp/terraform/issues/6490))
 * provider/aws: Added support for `snapshot_identifier` parameter in aws_rds_cluster ([#7158](https://github.com/hashicorp/terraform/issues/7158))
 * provider/aws: Add inplace edit/update DB Security Group Rule Ingress ([#7245](https://github.com/hashicorp/terraform/issues/7245))
 * provider/aws: Added support for redshift destination to firehose delivery streams ([#7375](https://github.com/hashicorp/terraform/issues/7375))
 * provider/aws: Allow `aws_redshift_security_group` ingress rules to change ([#5939](https://github.com/hashicorp/terraform/issues/5939))
 * provider/aws: Add support for `encryption` and `kms_key_id` to `aws_ami` ([#7181](https://github.com/hashicorp/terraform/issues/7181))
 * provider/aws: AWS prefix lists to enable security group egress to a VPC Endpoint ([#7511](https://github.com/hashicorp/terraform/issues/7511))
 * provider/aws: Retry creation of IAM role depending on new IAM user ([#7324](https://github.com/hashicorp/terraform/issues/7324))
 * provider/aws: Allow `port` on `aws_db_instance` to be updated ([#7441](https://github.com/hashicorp/terraform/issues/7441))
 * provider/aws: Allow VPC Classic Linking in Autoscaling Launch Configs ([#7470](https://github.com/hashicorp/terraform/issues/7470))
 * provider/aws: Support `task_role_arn` on `aws_ecs_task_definition ([#7653](https://github.com/hashicorp/terraform/issues/7653))
 * provider/aws: Support Tags on `aws_rds_cluster` ([#7695](https://github.com/hashicorp/terraform/issues/7695))
 * provider/aws: Support kms_key_id for `aws_rds_cluster` ([#7662](https://github.com/hashicorp/terraform/issues/7662))
 * provider/aws: Allow setting a `poll_interval` on `aws_elastic_beanstalk_environment` ([#7523](https://github.com/hashicorp/terraform/issues/7523))
 * provider/aws: Add support for Kinesis streams shard-level metrics ([#7684](https://github.com/hashicorp/terraform/issues/7684))
 * provider/aws: Support create / update greater than twenty db parameters in `aws_db_parameter_group` ([#7364](https://github.com/hashicorp/terraform/issues/7364))
 * provider/aws: expose network interface id in `aws_instance` ([#6751](https://github.com/hashicorp/terraform/issues/6751))
 * provider/aws: Adding passthrough behavior for API Gateway integration ([#7801](https://github.com/hashicorp/terraform/issues/7801))
 * provider/aws: Enable Redshift Cluster Logging ([#7813](https://github.com/hashicorp/terraform/issues/7813))
 * provider/aws: Add ability to set Performance Mode in `aws_efs_file_system` ([#7791](https://github.com/hashicorp/terraform/issues/7791))
 * provider/azurerm: Add support for EnableIPForwarding to `azurerm_network_interface` ([#6807](https://github.com/hashicorp/terraform/issues/6807))
 * provider/azurerm: Add support for exporting the `azurerm_storage_account` access keys ([#6742](https://github.com/hashicorp/terraform/issues/6742))
 * provider/azurerm: The Azure SDK now exposes better error messages ([#6976](https://github.com/hashicorp/terraform/issues/6976))
 * provider/azurerm: `azurerm_dns_zone` now returns `name_servers` ([#7434](https://github.com/hashicorp/terraform/issues/7434))
 * provider/azurerm: dump entire Request/Response in autorest Decorator ([#7719](https://github.com/hashicorp/terraform/issues/7719))
 * provider/azurerm: add option to delete VMs Data disks on termination ([#7793](https://github.com/hashicorp/terraform/issues/7793))
 * provider/clc: Add support for hyperscale and bareMetal server types and package installation
 * provider/clc: Fix optional server password ([#6414](https://github.com/hashicorp/terraform/issues/6414))
 * provider/cloudstack: Add support for affinity groups to `cloudstack_instance` ([#6898](https://github.com/hashicorp/terraform/issues/6898))
 * provider/cloudstack: Enable swapping of ACLs without having to rebuild the network tier ([#6741](https://github.com/hashicorp/terraform/issues/6741))
 * provider/cloudstack: Improve ACL swapping ([#7315](https://github.com/hashicorp/terraform/issues/7315))
 * provider/cloudstack: Add project support to `cloudstack_network_acl` and `cloudstack_network_acl_rule` ([#7612](https://github.com/hashicorp/terraform/issues/7612))
 * provider/cloudstack: Add option to set `root_disk_size` to `cloudstack_instance` ([#7070](https://github.com/hashicorp/terraform/issues/7070))
 * provider/cloudstack: Do no longer force a new `cloudstack_instance` resource when updating `user_data` ([#7074](https://github.com/hashicorp/terraform/issues/7074))
 * provider/cloudstack: Add option to set `security_group_names` to `cloudstack_instance` ([#7240](https://github.com/hashicorp/terraform/issues/7240))
 * provider/cloudstack: Add option to set `affinity_group_names` to `cloudstack_instance` ([#7242](https://github.com/hashicorp/terraform/issues/7242))
 * provider/datadog: Add support for 'require full window' and 'locked' ([#6738](https://github.com/hashicorp/terraform/issues/6738))
 * provider/docker: Docker Container DNS Setting Enhancements ([#7392](https://github.com/hashicorp/terraform/issues/7392))
 * provider/docker: Add `destroy_grace_seconds` option to stop container before delete ([#7513](https://github.com/hashicorp/terraform/issues/7513))
 * provider/docker: Add `pull_trigger` option to `docker_image` to trigger pulling layers of a given image ([#7000](https://github.com/hashicorp/terraform/issues/7000))
 * provider/fastly: Add support for Cache Settings ([#6781](https://github.com/hashicorp/terraform/issues/6781))
 * provider/fastly: Add support for Service Request Settings on `fastly_service_v1` resources ([#6622](https://github.com/hashicorp/terraform/issues/6622))
 * provider/fastly: Add support for custom VCL configuration ([#6662](https://github.com/hashicorp/terraform/issues/6662))
 * provider/google: Support optional uuid naming for Instance Template ([#6604](https://github.com/hashicorp/terraform/issues/6604))
 * provider/openstack: Add support for client certificate authentication ([#6279](https://github.com/hashicorp/terraform/issues/6279))
 * provider/openstack: Allow Neutron-based Floating IP to target a specific tenant ([#6454](https://github.com/hashicorp/terraform/issues/6454))
 * provider/openstack: Enable DHCP By Default ([#6838](https://github.com/hashicorp/terraform/issues/6838))
 * provider/openstack: Implement fixed_ip on Neutron floating ip allocations ([#6837](https://github.com/hashicorp/terraform/issues/6837))
 * provider/openstack: Increase timeouts for image resize, subnets, and routers ([#6764](https://github.com/hashicorp/terraform/issues/6764))
 * provider/openstack: Add `lb_provider` argument to `lb_pool_v1` resource ([#6919](https://github.com/hashicorp/terraform/issues/6919))
 * provider/openstack: Enforce `ForceNew` on Instance Block Device ([#6921](https://github.com/hashicorp/terraform/issues/6921))
 * provider/openstack: Can now stop instances before destroying them ([#7184](https://github.com/hashicorp/terraform/issues/7184))
 * provider/openstack: Disassociate LBaaS v1 Monitors from Pool Before Deletion ([#6997](https://github.com/hashicorp/terraform/issues/6997))
 * provider/powerdns: Add support for PowerDNS 4 API ([#7819](https://github.com/hashicorp/terraform/issues/7819))
 * provider/triton: add `triton_machine` `domain names` ([#7149](https://github.com/hashicorp/terraform/issues/7149))
 * provider/vsphere: Add support for `controller_type` to `vsphere_virtual_machine` ([#6785](https://github.com/hashicorp/terraform/issues/6785))
 * provider/vsphere: Fix bug with `vsphere_virtual_machine` wait for ip ([#6377](https://github.com/hashicorp/terraform/issues/6377))
 * provider/vsphere: Virtual machine update disk ([#6619](https://github.com/hashicorp/terraform/issues/6619))
 * provider/vsphere: `vsphere_virtual_machine` adding controller creation logic ([#6853](https://github.com/hashicorp/terraform/issues/6853))
 * provider/vsphere: `vsphere_virtual_machine` added support for `mac address` on `network_interface` ([#6966](https://github.com/hashicorp/terraform/issues/6966))
 * provider/vsphere: Enhanced `vsphere` logging capabilities ([#6893](https://github.com/hashicorp/terraform/issues/6893))
 * provider/vsphere: Add DiskEnableUUID option to `vsphere_virtual_machine` ([#7088](https://github.com/hashicorp/terraform/issues/7088))
 * provider/vsphere: Virtual Machine and File resources handle Read errors properley ([#7220](https://github.com/hashicorp/terraform/issues/7220))
 * provider/vsphere: set uuid as `vsphere_virtual_machine` output ([#4382](https://github.com/hashicorp/terraform/issues/4382))
 * provider/vsphere: Add support for `keep_on_remove` to `vsphere_virtual_machine` ([#7169](https://github.com/hashicorp/terraform/issues/7169))
 * provider/vsphere: Add support for additional `vsphere_virtial_machine` SCSI controller types ([#7525](https://github.com/hashicorp/terraform/issues/7525))
 * provisioner/file: File provisioners may now have file content set as an attribute ([#7561](https://github.com/hashicorp/terraform/issues/7561))

BUG FIXES:

 * core: Correct the previous fix for a bug causing "attribute not found" messages during destroy, as it was insufficient ([#6599](https://github.com/hashicorp/terraform/issues/6599))
 * core: Fix issue causing syntax errors interpolating count attribute when value passed between modules ([#6833](https://github.com/hashicorp/terraform/issues/6833))
 * core: Fix "diffs didn't match during apply" error for computed sets ([#7205](https://github.com/hashicorp/terraform/issues/7205))
 * core: Fix issue where `terraform init .` would truncate existing files ([#7273](https://github.com/hashicorp/terraform/issues/7273))
 * core: Don't compare diffs between maps with computed values ([#7249](https://github.com/hashicorp/terraform/issues/7249))
 * core: Don't copy existing files over themselves when fetching modules ([#7273](https://github.com/hashicorp/terraform/issues/7273))
 * core: Always increment the state serial number when upgrading the version ([#7402](https://github.com/hashicorp/terraform/issues/7402))
 * core: Fix a crash during eval when we're upgrading an empty state ([#7403](https://github.com/hashicorp/terraform/issues/7403))
 * core: Honor the `-state-out` flag when applying with a plan file ([#7443](https://github.com/hashicorp/terraform/issues/7443))
 * core: Fix a panic when a `terraform_remote_state` data source doesn't exist ([#7464](https://github.com/hashicorp/terraform/issues/7464))
 * core: Fix issue where `ignore_changes` caused incorrect diffs on dependent resources ([#7563](https://github.com/hashicorp/terraform/issues/7563))
 * provider/aws: Manual changes to `aws_codedeploy_deployment_group` resources are now detected ([#7530](https://github.com/hashicorp/terraform/issues/7530))
 * provider/aws: Changing keys in `aws_dynamodb_table` correctly force new resources ([#6829](https://github.com/hashicorp/terraform/issues/6829))
 * provider/aws: Fix a bug where CloudWatch alarms are created repeatedly if the user does not have permission to use the the DescribeAlarms operation ([#7227](https://github.com/hashicorp/terraform/issues/7227))
 * provider/aws: Fix crash in `aws_elasticache_parameter_group` occuring following edits in the console ([#6687](https://github.com/hashicorp/terraform/issues/6687))
 * provider/aws: Fix issue reattaching a VPN gateway to a VPC ([#6987](https://github.com/hashicorp/terraform/issues/6987))
 * provider/aws: Fix issue with Root Block Devices and encrypted flag in Launch Configurations ([#6512](https://github.com/hashicorp/terraform/issues/6512))
 * provider/aws: If more ENIs are attached to `aws_instance`, the one w/ DeviceIndex `0` is always used in context of `aws_instance` (previously unpredictable) ([#6761](https://github.com/hashicorp/terraform/issues/6761))
 * provider/aws: Increased lambda event mapping creation timeout ([#7657](https://github.com/hashicorp/terraform/issues/7657))
 * provider/aws: Handle spurious failures in resourceAwsSecurityGroupRuleRead ([#7377](https://github.com/hashicorp/terraform/issues/7377))
 * provider/aws: Make 'stage_name' required in api_gateway_deployment ([#6797](https://github.com/hashicorp/terraform/issues/6797))
 * provider/aws: Mark Lambda function as gone when it's gone ([#6924](https://github.com/hashicorp/terraform/issues/6924))
 * provider/aws: Trim trailing `.` from `name` in `aws_route53_record` resources to prevent spurious diffs ([#6592](https://github.com/hashicorp/terraform/issues/6592))
 * provider/aws: Update Lambda functions on name change ([#7081](https://github.com/hashicorp/terraform/issues/7081))
 * provider/aws: Updating state when `aws_sns_topic_subscription` is missing ([#6629](https://github.com/hashicorp/terraform/issues/6629))
 * provider/aws: `aws_codedeploy_deployment_group` panic when setting `on_premises_instance_tag_filter` ([#6617](https://github.com/hashicorp/terraform/issues/6617))
 * provider/aws: `aws_db_instance` now defaults `publicly_accessible` to false ([#7117](https://github.com/hashicorp/terraform/issues/7117))
 * provider/aws: `aws_opsworks_application.app_source` SSH key is write-only ([#6649](https://github.com/hashicorp/terraform/issues/6649))
 * provider/aws: fix Elastic Beanstalk `cname_prefix` continual plans ([#6653](https://github.com/hashicorp/terraform/issues/6653))
 * provider/aws: Bundle IOPs and Allocated Storage update for DB Instances ([#7203](https://github.com/hashicorp/terraform/issues/7203))
 * provider/aws: Fix case when instanceId is absent in network interfaces ([#6851](https://github.com/hashicorp/terraform/issues/6851))
 * provider/aws: fix aws_security_group_rule refresh ([#6730](https://github.com/hashicorp/terraform/issues/6730))
 * provider/aws: Fix issue with Elastic Beanstalk and invalid settings ([#7222](https://github.com/hashicorp/terraform/issues/7222))
 * provider/aws: Fix issue where aws_app_cookie_stickiness_policy fails on destroy if LoadBalancer doesn't exist ([#7166](https://github.com/hashicorp/terraform/issues/7166))
 * provider/aws: Stickiness Policy exists, but isn't assigned to the ELB ([#7188](https://github.com/hashicorp/terraform/issues/7188))
 * provider/aws: Fix issue with `manage_bundler` on `aws_opsworks_layers` ([#7219](https://github.com/hashicorp/terraform/issues/7219))
 * provider/aws: Set Elastic Beanstalk stack name back to state ([#7445](https://github.com/hashicorp/terraform/issues/7445))
 * provider/aws: Allow recreation of VPC Peering Connection when state is rejected ([#7466](https://github.com/hashicorp/terraform/issues/7466))
 * provider/aws: Remove EFS File System from State when NotFound ([#7437](https://github.com/hashicorp/terraform/issues/7437))
 * provider/aws: `aws_customer_gateway` refreshing from state on deleted state ([#7482](https://github.com/hashicorp/terraform/issues/7482))
 * provider/aws: Retry finding `aws_route` after creating it ([#7463](https://github.com/hashicorp/terraform/issues/7463))
 * provider/aws: Refresh CloudWatch Group from state on 404 ([#7576](https://github.com/hashicorp/terraform/issues/7576))
 * provider/aws: Adding in additional retry logic due to latency with delete of `db_option_group` ([#7312](https://github.com/hashicorp/terraform/issues/7312))
 * provider/aws: Safely get ELB values ([#7585](https://github.com/hashicorp/terraform/issues/7585))
 * provider/aws: Fix bug for recurring plans on ec2-classic and vpc in beanstalk ([#6491](https://github.com/hashicorp/terraform/issues/6491))
 * provider/aws: Bump rds_cluster timeout to 15 mins ([#7604](https://github.com/hashicorp/terraform/issues/7604))
 * provider/aws: Fix ICMP fields in `aws_network_acl_rule` to allow ICMP code 0 (echo reply) to be configured ([#7669](https://github.com/hashicorp/terraform/issues/7669))
 * provider/aws: Fix bug with Updating `aws_autoscaling_group` `enabled_metrics` ([#7698](https://github.com/hashicorp/terraform/issues/7698))
 * provider/aws: Ignore IOPS on non io1 AWS root_block_device ([#7783](https://github.com/hashicorp/terraform/issues/7783))
 * provider/aws: Ignore missing ENI attachment when trying to detach ENI ([#7185](https://github.com/hashicorp/terraform/issues/7185))
 * provider/aws: Fix issue updating ElasticBeanstalk Environment templates ([#7811](https://github.com/hashicorp/terraform/issues/7811))
 * provider/aws: Restore Defaults to SQS Queues ([#7818](https://github.com/hashicorp/terraform/issues/7818))
 * provider/aws: Don't delete Lambda function from state on initial call of the Read func ([#7829](https://github.com/hashicorp/terraform/issues/7829))
 * provider/aws: `aws_vpn_gateway` should be removed from state when in deleted state ([#7861](https://github.com/hashicorp/terraform/issues/7861))
 * provider/aws: Fix aws_route53_record 0-2 migration ([#7907](https://github.com/hashicorp/terraform/issues/7907))
 * provider/azurerm: Fixes terraform crash when using SSH keys with `azurerm_virtual_machine` ([#6766](https://github.com/hashicorp/terraform/issues/6766))
 * provider/azurerm: Fix a bug causing 'diffs do not match' on `azurerm_network_interface` resources ([#6790](https://github.com/hashicorp/terraform/issues/6790))
 * provider/azurerm: Normalizes `availability_set_id` casing to avoid spurious diffs in `azurerm_virtual_machine` ([#6768](https://github.com/hashicorp/terraform/issues/6768))
 * provider/azurerm: Add support for storage container name validation ([#6852](https://github.com/hashicorp/terraform/issues/6852))
 * provider/azurerm: Remove storage containers and blobs when storage accounts are not found ([#6855](https://github.com/hashicorp/terraform/issues/6855))
 * provider/azurerm: `azurerm_virtual_machine` fix `additional_unattend_rm` Windows config option ([#7105](https://github.com/hashicorp/terraform/issues/7105))
 * provider/azurerm: Fix `azurerm_virtual_machine` windows_config ([#7123](https://github.com/hashicorp/terraform/issues/7123))
 * provider/azurerm: `azurerm_dns_cname_record` can create CNAME records again ([#7113](https://github.com/hashicorp/terraform/issues/7113))
 * provider/azurerm: `azurerm_network_security_group` now waits for the provisioning state of `ready` before proceeding ([#7307](https://github.com/hashicorp/terraform/issues/7307))
 * provider/azurerm: `computer_name` is now required for `azurerm_virtual_machine` resources ([#7308](https://github.com/hashicorp/terraform/issues/7308))
 * provider/azurerm: destroy azurerm_virtual_machine OS Disk VHD on deletion ([#7584](https://github.com/hashicorp/terraform/issues/7584))
 * provider/azurerm: catch `azurerm_template_deployment` erroring silently ([#7644](https://github.com/hashicorp/terraform/issues/7644))
 * provider/azurerm: changing the name of an `azurerm_virtual_machine` now forces a new resource ([#7646](https://github.com/hashicorp/terraform/issues/7646))
 * provider/azurerm: azurerm_storage_account now returns storage keys value instead of their names ([#7674](https://github.com/hashicorp/terraform/issues/7674))
 * provider/azurerm: `azurerm_virtual_machine` computer_name now Required ([#7308](https://github.com/hashicorp/terraform/issues/7308))
 * provider/azurerm: Change of `availability_set_id` on `azurerm_virtual_machine` should ForceNew ([#7650](https://github.com/hashicorp/terraform/issues/7650))
 * provider/azurerm: Wait for `azurerm_storage_account` to be available ([#7329](https://github.com/hashicorp/terraform/issues/7329))
 * provider/cloudflare: Fix issue upgrading CloudFlare Records created before v0.6.15 ([#6969](https://github.com/hashicorp/terraform/issues/6969))
 * provider/cloudstack: Fix using `cloudstack_network_acl` within a project ([#6743](https://github.com/hashicorp/terraform/issues/6743))
 * provider/cloudstack: Fix refresing `cloudstack_network_acl_rule` when the associated ACL is deleted ([#7612](https://github.com/hashicorp/terraform/issues/7612))
 * provider/cloudstack: Fix refresing `cloudstack_port_forward` when the associated IP address is no longer associated ([#7612](https://github.com/hashicorp/terraform/issues/7612))
 * provider/cloudstack: Fix creating `cloudstack_network` with offerings that do not support specifying IP ranges ([#7612](https://github.com/hashicorp/terraform/issues/7612))
 * provider/digitalocean: Stop `digitocean_droplet` forcing new resource on uppercase region ([#7044](https://github.com/hashicorp/terraform/issues/7044))
 * provider/digitalocean: Reassign Floating IP when droplet changes ([#7411](https://github.com/hashicorp/terraform/issues/7411))
 * provider/google: Fix a bug causing an error attempting to delete an already-deleted `google_compute_disk` ([#6689](https://github.com/hashicorp/terraform/issues/6689))
 * provider/mysql: Specifying empty provider credentials no longer causes a panic ([#7211](https://github.com/hashicorp/terraform/issues/7211))
 * provider/openstack: Reassociate Floating IP on network changes ([#6579](https://github.com/hashicorp/terraform/issues/6579))
 * provider/openstack: Ensure CIDRs Are Lower Case ([#6864](https://github.com/hashicorp/terraform/issues/6864))
 * provider/openstack: Rebuild Instances On Network Changes ([#6844](https://github.com/hashicorp/terraform/issues/6844))
 * provider/openstack: Firewall rules are applied in the correct order ([#7194](https://github.com/hashicorp/terraform/issues/7194))
 * provider/openstack: Fix Security Group EOF Error when Adding / Removing Multiple Groups ([#7468](https://github.com/hashicorp/terraform/issues/7468))
 * provider/openstack: Fixing boot volumes interfering with block storage volumes list ([#7649](https://github.com/hashicorp/terraform/issues/7649))
 * provider/vsphere: `gateway` and `ipv6_gateway` are now read from `vsphere_virtual_machine` resources ([#6522](https://github.com/hashicorp/terraform/issues/6522))
 * provider/vsphere: `ipv*_gateway` parameters won't force a new `vsphere_virtual_machine` ([#6635](https://github.com/hashicorp/terraform/issues/6635))
 * provider/vsphere: adding a `vsphere_virtual_machine` migration ([#7023](https://github.com/hashicorp/terraform/issues/7023))
 * provider/vsphere: Don't require vsphere debug paths to be set ([#7027](https://github.com/hashicorp/terraform/issues/7027))
 * provider/vsphere: Fix bug where `enable_disk_uuid` was not set on `vsphere_virtual_machine` resources ([#7275](https://github.com/hashicorp/terraform/issues/7275))
 * provider/vsphere: Make `vsphere_virtual_machine` `product_key` optional ([#7410](https://github.com/hashicorp/terraform/issues/7410))
 * provider/vsphere: Refreshing devices list after adding a disk or cdrom controller ([#7167](https://github.com/hashicorp/terraform/issues/7167))
 * provider/vsphere: `vsphere_virtual_machine` no longer has to be powered on to delete ([#7206](https://github.com/hashicorp/terraform/issues/7206))
 * provider/vSphere: Fixes the hasBootableVmdk flag when attaching multiple disks ([#7804](https://github.com/hashicorp/terraform/issues/7804))
 * provisioner/remote-exec: Properly seed random script paths so they are not deterministic across runs ([#7413](https://github.com/hashicorp/terraform/issues/7413))

## 0.6.16 (May 9, 2016)

BACKWARDS INCOMPATIBILITIES / NOTES:

 * provider/aws: `aws_eip` field `private_ip` is now a computed value, and cannot be set in your configuration.
    Use `associate_with_private_ip` instead. See ([#6521](https://github.com/hashicorp/terraform/issues/6521))

FEATURES:

 * **New provider:** `librato` ([#3371](https://github.com/hashicorp/terraform/issues/3371))
 * **New provider:** `softlayer` ([#4327](https://github.com/hashicorp/terraform/issues/4327))
 * **New resource:** `aws_api_gateway_account` ([#6321](https://github.com/hashicorp/terraform/issues/6321))
 * **New resource:** `aws_api_gateway_authorizer` ([#6320](https://github.com/hashicorp/terraform/issues/6320))
 * **New resource:** `aws_db_event_subscription` ([#6367](https://github.com/hashicorp/terraform/issues/6367))
 * **New resource:** `aws_db_option_group` ([#4401](https://github.com/hashicorp/terraform/issues/4401))
 * **New resource:** `aws_eip_association` ([#6552](https://github.com/hashicorp/terraform/issues/6552))
 * **New resource:** `openstack_networking_secgroup_rule_v2` ([#6410](https://github.com/hashicorp/terraform/issues/6410))
 * **New resource:** `openstack_networking_secgroup_v2` ([#6410](https://github.com/hashicorp/terraform/issues/6410))
 * **New resource:** `vsphere_file` ([#6401](https://github.com/hashicorp/terraform/issues/6401))

IMPROVEMENTS:

 * core: update HCL dependency to improve whitespace handling in `terraform fmt` ([#6347](https://github.com/hashicorp/terraform/issues/6347))
 * core: Add support for marking outputs as sensitive ([#6559](https://github.com/hashicorp/terraform/issues/6559))
 * provider/aws: Add agent_version argument to `aws_opswork_stack` ([#6493](https://github.com/hashicorp/terraform/issues/6493))
 * provider/aws: Add support for request parameters to `api_gateway_method` & `api_gateway_integration` ([#6501](https://github.com/hashicorp/terraform/issues/6501))
 * provider/aws: Add support for response parameters to `api_gateway_method_response` & `api_gateway_integration_response` ([#6344](https://github.com/hashicorp/terraform/issues/6344))
 * provider/aws: Allow empty S3 config in Cloudfront Origin ([#6487](https://github.com/hashicorp/terraform/issues/6487))
 * provider/aws: Improve error handling in IAM Server Certificates ([#6442](https://github.com/hashicorp/terraform/issues/6442))
 * provider/aws: Use `sts:GetCallerIdentity` as additional method for getting AWS account ID ([#6385](https://github.com/hashicorp/terraform/issues/6385))
 * provider/aws: `aws_redshift_cluster` `automated_snapshot_retention_period` didn't allow 0 value ([#6537](https://github.com/hashicorp/terraform/issues/6537))
 * provider/aws: Add CloudFront `hosted_zone_id` attribute ([#6530](https://github.com/hashicorp/terraform/issues/6530))
 * provider/azurerm: Increase timeout for ARM Template deployments to 40 minutes ([#6319](https://github.com/hashicorp/terraform/issues/6319))
 * provider/azurerm: Make `private_ip_address` an exported field on `azurerm_network_interface` ([#6538](https://github.com/hashicorp/terraform/issues/6538))
 * provider/azurerm: Add support for `tags` to `azurerm_virtual_machine` ([#6556](https://github.com/hashicorp/terraform/issues/6556))
 * provider/azurerm: Add `os_type` and `image_uri` in `azurerm_virtual_machine` ([#6553](https://github.com/hashicorp/terraform/issues/6553))
 * provider/cloudflare: Add proxied option to `cloudflare_record` ([#5508](https://github.com/hashicorp/terraform/issues/5508))
 * provider/docker: Add ability to keep docker image locally on terraform destroy ([#6376](https://github.com/hashicorp/terraform/issues/6376))
 * provider/fastly: Add S3 Log Streaming to Fastly Service ([#6378](https://github.com/hashicorp/terraform/issues/6378))
 * provider/fastly: Add Conditions to Fastly Service ([#6481](https://github.com/hashicorp/terraform/issues/6481))
 * provider/github: Add support for Github Enterprise via base_url configuration option ([#6434](https://github.com/hashicorp/terraform/issues/6434))
 * provider/triton: Add support for specifying network interfaces on `triton machine` resources ([#6418](https://github.com/hashicorp/terraform/issues/6418))
 * provider/triton: Deleted firewall rules no longer prevent refresh ([#6529](https://github.com/hashicorp/terraform/issues/6529))
 * provider/vsphere: Add `skip_customization` option to `vsphere_virtual_machine` resources ([#6355](https://github.com/hashicorp/terraform/issues/6355))
 * provider/vsphere: Add ability to specify and mount bootable vmdk in `vsphere_virtual_machine` ([#6146](https://github.com/hashicorp/terraform/issues/6146))
 * provider/vsphere: Add support for IPV6 to `vsphere_virtual_machine` ([#6457](https://github.com/hashicorp/terraform/issues/6457))
 * provider/vsphere: Add support for `memory_reservation` to `vsphere_virtual_machine` ([#6036](https://github.com/hashicorp/terraform/issues/6036))
 * provider/vsphere: Checking for empty diskPath in `vsphere_virtual_machine` before creating ([#6400](https://github.com/hashicorp/terraform/issues/6400))
 * provider/vsphere: Support updates to vcpu and memory on `vsphere_virtual_machine` ([#6356](https://github.com/hashicorp/terraform/issues/6356))
 * remote/s3: Logic for loading credentials now follows the same [conventions as AWS provider](https://www.terraform.io/docs/providers/aws/index.html#authentication) which means it also supports EC2 role auth and session token (e.g. assumed IAM Roles) ([#5270](https://github.com/hashicorp/terraform/issues/5270))

BUG FIXES:

 * core: Boolean values in diffs are normalized to `true` and `false`, eliminating some erroneous diffs ([#6499](https://github.com/hashicorp/terraform/issues/6499))
 * core: Fix a bug causing "attribute not found" messages during destroy ([#6557](https://github.com/hashicorp/terraform/issues/6557))
 * provider/aws: Allow account ID checks on EC2 instances & w/ federated accounts ([#5030](https://github.com/hashicorp/terraform/issues/5030))
 * provider/aws: Fix an eventually consistent issue aws_security_group_rule and possible duplications ([#6325](https://github.com/hashicorp/terraform/issues/6325))
 * provider/aws: Fix bug where `aws_elastic_beanstalk_environment` ignored `wait_for_ready_timeout` ([#6358](https://github.com/hashicorp/terraform/issues/6358))
 * provider/aws: Fix bug where `aws_elastic_beanstalk_environment` update config template didn't work ([#6342](https://github.com/hashicorp/terraform/issues/6342))
 * provider/aws: Fix issue in updating CloudFront distribution LoggingConfig ([#6407](https://github.com/hashicorp/terraform/issues/6407))
 * provider/aws: Fix issue in upgrading AutoScaling Policy to use `min_adjustment_magnitude` ([#6440](https://github.com/hashicorp/terraform/issues/6440))
 * provider/aws: Fix issue replacing Network ACL Relationship ([#6421](https://github.com/hashicorp/terraform/issues/6421))
 * provider/aws: Fix issue with KMS Alias keys and name prefixes ([#6328](https://github.com/hashicorp/terraform/issues/6328))
 * provider/aws: Fix issue with encrypted snapshots of block devices in `aws_launch_configuration` resources ([#6452](https://github.com/hashicorp/terraform/issues/6452))
 * provider/aws: Fix read of `aws_cloudwatch_log_group` after an update is applied ([#6384](https://github.com/hashicorp/terraform/issues/6384))
 * provider/aws: Fix updating `number_of_nodes` on `aws_redshift_cluster` ([#6333](https://github.com/hashicorp/terraform/issues/6333))
 * provider/aws: Omit `aws_cloudfront_distribution` custom_error fields when not explicitly set ([#6382](https://github.com/hashicorp/terraform/issues/6382))
 * provider/aws: Refresh state on `aws_sqs_queue` not found ([#6381](https://github.com/hashicorp/terraform/issues/6381))
 * provider/aws: Respect `selection_pattern` in `aws_api_gateway_integration_response` (previously ignored field) ([#5893](https://github.com/hashicorp/terraform/issues/5893))
 * provider/aws: `aws_cloudfront_distribution` resources now require the `cookies` argument ([#6505](https://github.com/hashicorp/terraform/issues/6505))
 * provider/aws: `aws_route` crash when used with `aws_vpc_endpoint` ([#6338](https://github.com/hashicorp/terraform/issues/6338))
 * provider/aws: validate `cluster_id` length for `aws_elasticache_cluster` ([#6330](https://github.com/hashicorp/terraform/issues/6330))
 * provider/azurerm: `ssh_keys` can now be set for `azurerm_virtual_machine` resources, allowing provisioning ([#6541](https://github.com/hashicorp/terraform/issues/6541))
 * provider/azurerm: Fix issue that updating `azurerm_virtual_machine` was failing due to empty adminPassword ([#6528](https://github.com/hashicorp/terraform/issues/6528))
 * provider/azurerm: `storage_data_disk` settings now work correctly on `azurerm_virtual_machine` resources ([#6543](https://github.com/hashicorp/terraform/issues/6543))
 * provider/cloudflare: can manage apex records ([#6449](https://github.com/hashicorp/terraform/issues/6449))
 * provider/cloudflare: won't refresh with incorrect record if names match ([#6449](https://github.com/hashicorp/terraform/issues/6449))
 * provider/datadog: `notify_no_data` and `no_data_timeframe` are set correctly for `datadog_monitor` resources ([#6509](https://github.com/hashicorp/terraform/issues/6509))
 * provider/docker: Fix crash when using empty string in the `command` list in `docker_container` resources ([#6424](https://github.com/hashicorp/terraform/issues/6424))
 * provider/vsphere: Memory reservations are now set correctly in `vsphere_virtual_machine` resources ([#6482](https://github.com/hashicorp/terraform/issues/6482))

## 0.6.15 (April 22, 2016)

BACKWARDS INCOMPATIBILITIES / NOTES:
 * `aws_instance` - if you still use `security_groups` field for SG IDs - i.e. inside VPC, this will generate diffs during `plan` and `apply` will **recreate** the resource. Terraform expects IDs (VPC SGs) inside `vpc_security_group_ids`.

FEATURES:

 * **New command:** `terraform fmt` to automatically normalize config file style ([#4955](https://github.com/hashicorp/terraform/issues/4955))
 * **New interpolation function:** `jsonencode` ([#5890](https://github.com/hashicorp/terraform/issues/5890))
 * **New provider:** `cobbler` ([#5969](https://github.com/hashicorp/terraform/issues/5969))
 * **New provider:** `fastly` ([#5814](https://github.com/hashicorp/terraform/issues/5814))
 * **New resource:** `aws_cloudfront_distribution` ([#5221](https://github.com/hashicorp/terraform/issues/5221))
 * **New resource:** `aws_cloudfront_origin_access_identity` ([#5221](https://github.com/hashicorp/terraform/issues/5221))
 * **New resource:** `aws_iam_user_ssh_key` ([#5774](https://github.com/hashicorp/terraform/issues/5774))
 * **New resource:** `aws_s3_bucket_notification` ([#5473](https://github.com/hashicorp/terraform/issues/5473))
 * **New resource:** `cloudstack_static_nat` ([#6004](https://github.com/hashicorp/terraform/issues/6004))
 * **New resource:** `consul_key_prefix` ([#5988](https://github.com/hashicorp/terraform/issues/5988))
 * **New resource:** `aws_default_network_acl` ([#6165](https://github.com/hashicorp/terraform/issues/6165))
 * **New resource:** `triton_fabric` ([#5920](https://github.com/hashicorp/terraform/issues/5920))
 * **New resource:** `triton_vlan` ([#5920](https://github.com/hashicorp/terraform/issues/5920))
 * **New resource:** `aws_opsworks_application` ([#4419](https://github.com/hashicorp/terraform/issues/4419))
 * **New resource:** `aws_opsworks_instance` ([#4276](https://github.com/hashicorp/terraform/issues/4276))
 * **New resource:** `aws_cloudwatch_log_subscription_filter` ([#5996](https://github.com/hashicorp/terraform/issues/5996))
 * **New resource:** `openstack_networking_router_route_v2` ([#6207](https://github.com/hashicorp/terraform/issues/6207))

IMPROVEMENTS:

 * command/apply: Output will now show periodic status updates of slow resources. ([#6163](https://github.com/hashicorp/terraform/issues/6163))
 * core: Variables passed between modules are now type checked ([#6185](https://github.com/hashicorp/terraform/issues/6185))
 * core: Smaller release binaries by stripping debug information ([#6238](https://github.com/hashicorp/terraform/issues/6238))
 * provider/aws: Add support for Step Scaling in `aws_autoscaling_policy` ([#4277](https://github.com/hashicorp/terraform/issues/4277))
 * provider/aws: Add support for `cname_prefix` to `aws_elastic_beanstalk_environment` resource ([#5966](https://github.com/hashicorp/terraform/issues/5966))
 * provider/aws: Add support for trigger_configuration to `aws_codedeploy_deployment_group` ([#5599](https://github.com/hashicorp/terraform/issues/5599))
 * provider/aws: Adding outputs for elastic_beanstalk_environment resource ([#5915](https://github.com/hashicorp/terraform/issues/5915))
 * provider/aws: Adds `wait_for_ready_timeout` option to `aws_elastic_beanstalk_environment` ([#5967](https://github.com/hashicorp/terraform/issues/5967))
 * provider/aws: Allow `aws_db_subnet_group` description to be updated ([#5921](https://github.com/hashicorp/terraform/issues/5921))
 * provider/aws: Allow multiple EIPs to associate to single ENI ([#6070](https://github.com/hashicorp/terraform/issues/6070))
 * provider/aws: Change `aws_elb` access_logs to list type ([#5065](https://github.com/hashicorp/terraform/issues/5065))
 * provider/aws: Check that InternetGateway exists before returning from creation ([#6105](https://github.com/hashicorp/terraform/issues/6105))
 * provider/aws: Don't Base64-encode EC2 userdata if it is already Base64 encoded ([#6140](https://github.com/hashicorp/terraform/issues/6140))
 * provider/aws: Making the Cloudwatch Event Rule Target `target_id` optional ([#5787](https://github.com/hashicorp/terraform/issues/5787))
 * provider/aws: Timeouts for `elasticsearch_domain` are increased ([#5910](https://github.com/hashicorp/terraform/issues/5910))
 * provider/aws: `aws_codecommit_repository` set `default_branch` only if defined ([#5904](https://github.com/hashicorp/terraform/issues/5904))
 * provider/aws: `aws_redshift_cluster` allows usernames with underscore in it ([#5935](https://github.com/hashicorp/terraform/issues/5935))
 * provider/aws: normalise json for `aws_sns_topic` ([#6089](https://github.com/hashicorp/terraform/issues/6089))
 * provider/aws: normalize json for `aws_cloudwatch_event_rule` ([#6025](https://github.com/hashicorp/terraform/issues/6025))
 * provider/aws: increase timeout for aws_redshift_cluster ([#6305](https://github.com/hashicorp/terraform/issues/6305))
 * provider/aws: Opsworks layers now support `custom_json` argument ([#4272](https://github.com/hashicorp/terraform/issues/4272))
 * provider/aws: Added migration for `tier` attribute in `aws_elastic_beanstalk_environment` ([#6167](https://github.com/hashicorp/terraform/issues/6167))
 * provider/aws: Use resource.Retry for route creation and deletion ([#6225](https://github.com/hashicorp/terraform/issues/6225))
 * provider/aws: Add support S3 Bucket Lifecycle Rule ([#6220](https://github.com/hashicorp/terraform/issues/6220))
 * provider/clc: Override default `account` alias in provider config ([#5785](https://github.com/hashicorp/terraform/issues/5785))
 * provider/cloudstack: Deprecate `ipaddress` in favour of `ip_address` in all resources ([#6010](https://github.com/hashicorp/terraform/issues/6010))
 * provider/cloudstack: Deprecate allowing names (instead of IDs) for parameters that reference other resources ([#6123](https://github.com/hashicorp/terraform/issues/6123))
 * provider/datadog: Add heredoc support to message, escalation_message, and query ([#5788](https://github.com/hashicorp/terraform/issues/5788))
 * provider/docker: Add support for docker run --user option ([#5300](https://github.com/hashicorp/terraform/issues/5300))
 * provider/github: Add support for privacy to `github_team` ([#6116](https://github.com/hashicorp/terraform/issues/6116))
 * provider/google: Accept GOOGLE_CLOUD_KEYFILE_JSON env var for credentials ([#6007](https://github.com/hashicorp/terraform/issues/6007))
 * provider/google: Add "project" argument and attribute to all GCP compute resources which inherit from the provider's value ([#6112](https://github.com/hashicorp/terraform/issues/6112))
 * provider/google: Make "project" attribute on provider configuration optional ([#6112](https://github.com/hashicorp/terraform/issues/6112))
 * provider/google: Read more common configuration values from the environment and clarify precedence ordering ([#6114](https://github.com/hashicorp/terraform/issues/6114))
 * provider/google: `addons_config` and `subnetwork` added as attributes to `google_container_cluster` ([#5871](https://github.com/hashicorp/terraform/issues/5871))
 * provider/fastly: Add support for Request Headers ([#6197](https://github.com/hashicorp/terraform/issues/6197))
 * provider/fastly: Add support for Gzip rules ([#6247](https://github.com/hashicorp/terraform/issues/6247))
 * provider/openstack: Add value_specs argument and attribute for routers ([#4898](https://github.com/hashicorp/terraform/issues/4898))
 * provider/openstack: Allow subnets with no gateway ([#6060](https://github.com/hashicorp/terraform/issues/6060))
 * provider/openstack: Enable Token Authentication ([#6081](https://github.com/hashicorp/terraform/issues/6081))
 * provider/postgresql: New `ssl_mode` argument allowing different SSL usage tradeoffs ([#6008](https://github.com/hashicorp/terraform/issues/6008))
 * provider/vsphere: Support for linked clones and Windows-specific guest config options ([#6087](https://github.com/hashicorp/terraform/issues/6087))
 * provider/vsphere: Checking for Powered Off State before `vsphere_virtual_machine` deletion ([#6283](https://github.com/hashicorp/terraform/issues/6283))
 * provider/vsphere: Support mounting ISO images to virtual cdrom drives ([#4243](https://github.com/hashicorp/terraform/issues/4243))
 * provider/vsphere: Fix missing ssh connection info ([#4283](https://github.com/hashicorp/terraform/issues/4283))
 * provider/google: Deprecate unused "region" attribute in `global_forwarding_rule`; this attribute was never used anywhere in the computation of the resource ([#6112](https://github.com/hashicorp/terraform/issues/6112))
 * provider/cloudstack: Add group attribute to `cloudstack_instance` resource ([#6023](https://github.com/hashicorp/terraform/issues/6023))
 * provider/azurerm: Provider meaningful error message when credentials not correct ([#6290](https://github.com/hashicorp/terraform/issues/6290))
 * provider/cloudstack: Improve support for using projects ([#6282](https://github.com/hashicorp/terraform/issues/6282))

BUG FIXES:

 * core: Providers are now correctly inherited down a nested module tree ([#6186](https://github.com/hashicorp/terraform/issues/6186))
 * provider/aws: Convert protocols to standard format for Security Groups ([#5881](https://github.com/hashicorp/terraform/issues/5881))
 * provider/aws: Fix Lambda VPC integration (missing `vpc_id` field in schema) ([#6157](https://github.com/hashicorp/terraform/issues/6157))
 * provider/aws: Fix `aws_route panic` when destination CIDR block is nil ([#5781](https://github.com/hashicorp/terraform/issues/5781))
 * provider/aws: Fix issue re-creating deleted VPC peering connections ([#5959](https://github.com/hashicorp/terraform/issues/5959))
 * provider/aws: Fix issue with changing iops when also changing storage type to io1 on RDS ([#5676](https://github.com/hashicorp/terraform/issues/5676))
 * provider/aws: Fix issue with retrying deletion of Network ACLs ([#5954](https://github.com/hashicorp/terraform/issues/5954))
 * provider/aws: Fix potential crash when receiving malformed `aws_route` API responses ([#5867](https://github.com/hashicorp/terraform/issues/5867))
 * provider/aws: Guard against empty responses from Lambda Permissions ([#5838](https://github.com/hashicorp/terraform/issues/5838))
 * provider/aws: Normalize and compact SQS Redrive, Policy JSON ([#5888](https://github.com/hashicorp/terraform/issues/5888))
 * provider/aws: Fix issue updating ElasticBeanstalk Configuraiton Templates ([#6307](https://github.com/hashicorp/terraform/issues/6307))
 * provider/aws: Remove CloudTrail Trail from state if not found ([#6024](https://github.com/hashicorp/terraform/issues/6024))
 * provider/aws: Fix crash in AWS S3 Bucket when website index/error is empty ([#6269](https://github.com/hashicorp/terraform/issues/6269))
 * provider/aws: Report better error message in `aws_route53_record` when `set_identifier` is required ([#5777](https://github.com/hashicorp/terraform/issues/5777))
 * provider/aws: Show human-readable error message when failing to read an EBS volume ([#6038](https://github.com/hashicorp/terraform/issues/6038))
 * provider/aws: set ASG `health_check_grace_period` default to 300 ([#5830](https://github.com/hashicorp/terraform/issues/5830))
 * provider/aws: Fix issue with with Opsworks and empty Custom Cook Book sources ([#6078](https://github.com/hashicorp/terraform/issues/6078))
 * provider/aws: wait for IAM instance profile to propagate when creating Opsworks stacks ([#6049](https://github.com/hashicorp/terraform/issues/6049))
 * provider/aws: Don't read back `aws_opsworks_stack` cookbooks source password ([#6203](https://github.com/hashicorp/terraform/issues/6203))
 * provider/aws: Resolves DefaultOS and ConfigurationManager conflict on `aws_opsworks_stack` ([#6244](https://github.com/hashicorp/terraform/issues/6244))
 * provider/aws: Renaming `aws_elastic_beanstalk_configuration_template``option_settings` to `setting` ([#6043](https://github.com/hashicorp/terraform/issues/6043))
 * provider/aws: `aws_customer_gateway` will properly populate `bgp_asn` on refresh. [no issue]
 * provider/aws: provider/aws: Refresh state on `aws_directory_service_directory` not found ([#6294](https://github.com/hashicorp/terraform/issues/6294))
 * provider/aws: `aws_elb` `cross_zone_load_balancing` is not refreshed in the state file ([#6295](https://github.com/hashicorp/terraform/issues/6295))
 * provider/aws: `aws_autoscaling_group` will properly populate `tag` on refresh. [no issue]
 * provider/azurerm: Fix detection of `azurerm_storage_account` resources removed manually ([#5878](https://github.com/hashicorp/terraform/issues/5878))
 * provider/docker: Docker Image will be deleted on destroy ([#5801](https://github.com/hashicorp/terraform/issues/5801))
 * provider/openstack: Fix Disabling DHCP on Subnets ([#6052](https://github.com/hashicorp/terraform/issues/6052))
 * provider/openstack: Fix resizing when Flavor Name changes ([#6020](https://github.com/hashicorp/terraform/issues/6020))
 * provider/openstack: Fix Access Address Detection ([#6181](https://github.com/hashicorp/terraform/issues/6181))
 * provider/openstack: Fix admin_state_up on openstack_lb_member_v1 ([#6267](https://github.com/hashicorp/terraform/issues/6267))
 * provider/triton: Firewall status on `triton_machine` resources is reflected correctly ([#6119](https://github.com/hashicorp/terraform/issues/6119))
 * provider/triton: Fix time out when applying updates to Triton machine metadata ([#6149](https://github.com/hashicorp/terraform/issues/6149))
 * provider/vsphere: Add error handling to `vsphere_folder` ([#6095](https://github.com/hashicorp/terraform/issues/6095))
 * provider/cloudstack: Fix mashalling errors when using CloudStack 4.7.x (or newer) [GH-#226]

## 0.6.14 (March 21, 2016)

FEATURES:

  * **New provider:** `triton` - Manage Joyent Triton public cloud or on-premise installations ([#5738](https://github.com/hashicorp/terraform/issues/5738))
  * **New provider:** `clc` - Manage CenturyLink Cloud resources ([#4893](https://github.com/hashicorp/terraform/issues/4893))
  * **New provider:** `github` - Manage GitHub Organization permissions with Terraform config ([#5194](https://github.com/hashicorp/terraform/issues/5194))
  * **New provider:** `influxdb` - Manage InfluxDB databases ([#3478](https://github.com/hashicorp/terraform/issues/3478))
  * **New provider:** `ultradns` - Manage UltraDNS records ([#5716](https://github.com/hashicorp/terraform/issues/5716))
  * **New resource:** `aws_cloudwatch_log_metric_filter` ([#5444](https://github.com/hashicorp/terraform/issues/5444))
  * **New resource:** `azurerm_virtual_machine` ([#5514](https://github.com/hashicorp/terraform/issues/5514))
  * **New resource:** `azurerm_template_deployment` ([#5758](https://github.com/hashicorp/terraform/issues/5758))
  * **New interpolation function:** `uuid` ([#5575](https://github.com/hashicorp/terraform/issues/5575))

IMPROVEMENTS:

  * core: provisioners connecting via WinRM now respect HTTPS settings  ([#5761](https://github.com/hashicorp/terraform/issues/5761))
  * provider/aws: `aws_db_instance` now makes `identifier` optional and generates a unique ID when it is omitted ([#5723](https://github.com/hashicorp/terraform/issues/5723))
  * provider/aws: `aws_redshift_cluster` now allows`publicly_accessible` to be modified ([#5721](https://github.com/hashicorp/terraform/issues/5721))
  * provider/aws: `aws_kms_alias` now allows name to be auto-generated with a `name_prefix` ([#5594](https://github.com/hashicorp/terraform/issues/5594))

BUG FIXES:

  * core: Color output is now shown correctly when running Terraform on Windows ([#5718](https://github.com/hashicorp/terraform/issues/5718))
  * core: HEREDOCs can now be indented in line with configuration using `<<-` and hanging indent is removed ([#5740](https://github.com/hashicorp/terraform/issues/5740))
  * core: Invalid HCL syntax of nested object blocks no longer causes a crash ([#5740](https://github.com/hashicorp/terraform/issues/5740))
  * core: Local directory-based modules now use junctions instead of symbolic links on Windows ([#5739](https://github.com/hashicorp/terraform/issues/5739))
  * core: Modules sourced from a Mercurial repository now work correctly on Windows ([#5739](https://github.com/hashicorp/terraform/issues/5739))
  * core: Address some issues with ignore_changes ([#5635](https://github.com/hashicorp/terraform/issues/5635))
  * core: Add a lock to fix an interpolation issue caught by the Go 1.6 concurrent map access detector ([#5772](https://github.com/hashicorp/terraform/issues/5772))
  * provider/aws: Fix crash when an `aws_rds_cluster_instance` is removed outside of Terraform ([#5717](https://github.com/hashicorp/terraform/issues/5717))
  * provider/aws: `aws_cloudformation_stack` use `timeout_in_minutes` for retry timeout to prevent unecessary timeouts ([#5712](https://github.com/hashicorp/terraform/issues/5712))
  * provider/aws: `aws_lambda_function` resources no longer error on refresh if deleted externally to Terraform ([#5668](https://github.com/hashicorp/terraform/issues/5668))
  * provider/aws: `aws_vpn_connection` resources deleted via the console on longer cause a crash ([#5747](https://github.com/hashicorp/terraform/issues/5747))
  * provider/aws: Fix crasher in Elastic Beanstalk Configuration when using options ([#5756](https://github.com/hashicorp/terraform/issues/5756))
  * provider/aws: Fix issue preventing `aws_opsworks_stck` from working with Windows set as the OS ([#5724](https://github.com/hashicorp/terraform/issues/5724))
  * provider/digitalocean: `digitalocean_ssh_key` resources no longer cause a panic if there is no network connectivity ([#5748](https://github.com/hashicorp/terraform/issues/5748))
  * provider/google: Default description `google_dns_managed_zone` resources to "Managed By Terraform" ([#5428](https://github.com/hashicorp/terraform/issues/5428))
  * provider/google: Fix error message on invalid instance URL for `google_compute_instance_group` ([#5715](https://github.com/hashicorp/terraform/issues/5715))
  * provider/vsphere: provide `host` to provisioner connections ([#5558](https://github.com/hashicorp/terraform/issues/5558))
  * provisioner/remote-exec: Address race condition introduced with script cleanup step introduced in 0.6.13 ([#5751](https://github.com/hashicorp/terraform/issues/5751))

## 0.6.13 (March 16, 2016)

BACKWARDS INCOMPATIBILITIES / NOTES:

  * provider/aws: `aws_s3_bucket_object` field `etag` is now trimming off quotes (returns raw MD5 hash) ([#5305](https://github.com/hashicorp/terraform/issues/5305))
  * provider/aws: `aws_autoscaling_group` now supports metrics collection, so a diff installing the default value of `1Minute` for the `metrics_granularity` field is expected. This diff should resolve in the next `terraform apply` w/ no AWS API calls ([#4688](https://github.com/hashicorp/terraform/issues/4688))
  * provider/consul: `consul_keys` `key` blocks now respect `delete` flag for removing individual blocks. Previously keys would be deleted only when the entire resource was removed.
  * provider/google: `next_hop_network` on `google_compute_route` is now read-only, to mirror the behavior in the official docs ([#5564](https://github.com/hashicorp/terraform/issues/5564))
  * state/remote/http: PUT requests for this backend will now have `Content-Type: application/json` instead of `application/octet-stream` ([#5499](https://github.com/hashicorp/terraform/issues/5499))

FEATURES:

  * **New command:** `terraform untaint` ([#5527](https://github.com/hashicorp/terraform/issues/5527))
  * **New resource:** `aws_api_gateway_api_key` ([#4295](https://github.com/hashicorp/terraform/issues/4295))
  * **New resource:** `aws_api_gateway_deployment` ([#4295](https://github.com/hashicorp/terraform/issues/4295))
  * **New resource:** `aws_api_gateway_integration_response` ([#4295](https://github.com/hashicorp/terraform/issues/4295))
  * **New resource:** `aws_api_gateway_integration` ([#4295](https://github.com/hashicorp/terraform/issues/4295))
  * **New resource:** `aws_api_gateway_method_response` ([#4295](https://github.com/hashicorp/terraform/issues/4295))
  * **New resource:** `aws_api_gateway_method` ([#4295](https://github.com/hashicorp/terraform/issues/4295))
  * **New resource:** `aws_api_gateway_model` ([#4295](https://github.com/hashicorp/terraform/issues/4295))
  * **New resource:** `aws_api_gateway_resource` ([#4295](https://github.com/hashicorp/terraform/issues/4295))
  * **New resource:** `aws_api_gateway_rest_api` ([#4295](https://github.com/hashicorp/terraform/issues/4295))
  * **New resource:** `aws_elastic_beanstalk_application` ([#3157](https://github.com/hashicorp/terraform/issues/3157))
  * **New resource:** `aws_elastic_beanstalk_configuration_template` ([#3157](https://github.com/hashicorp/terraform/issues/3157))
  * **New resource:** `aws_elastic_beanstalk_environment` ([#3157](https://github.com/hashicorp/terraform/issues/3157))
  * **New resource:** `aws_iam_account_password_policy` ([#5029](https://github.com/hashicorp/terraform/issues/5029))
  * **New resource:** `aws_kms_alias` ([#3928](https://github.com/hashicorp/terraform/issues/3928))
  * **New resource:** `aws_kms_key` ([#3928](https://github.com/hashicorp/terraform/issues/3928))
  * **New resource:** `google_compute_instance_group` ([#4087](https://github.com/hashicorp/terraform/issues/4087))

IMPROVEMENTS:

  * provider/aws: Add `repository_link` as a computed field for `aws_ecr_repository` ([#5524](https://github.com/hashicorp/terraform/issues/5524))
  * provider/aws: Add ability to update Route53 zone comments ([#5318](https://github.com/hashicorp/terraform/issues/5318))
  * provider/aws: Add support for Metrics Collection to `aws_autoscaling_group` ([#4688](https://github.com/hashicorp/terraform/issues/4688))
  * provider/aws: Add support for `description` to `aws_network_interface` ([#5523](https://github.com/hashicorp/terraform/issues/5523))
  * provider/aws: Add support for `storage_encrypted` to `aws_rds_cluster` ([#5520](https://github.com/hashicorp/terraform/issues/5520))
  * provider/aws: Add support for routing rules on `aws_s3_bucket` resources ([#5327](https://github.com/hashicorp/terraform/issues/5327))
  * provider/aws: Enable updates & versioning for `aws_s3_bucket_object` ([#5305](https://github.com/hashicorp/terraform/issues/5305))
  * provider/aws: Guard against Nil Reference in Redshift Endpoints ([#5593](https://github.com/hashicorp/terraform/issues/5593))
  * provider/aws: Lambda S3 object version defaults to `$LATEST` if unspecified ([#5370](https://github.com/hashicorp/terraform/issues/5370))
  * provider/aws: Retry DB Creation on IAM propigation error ([#5515](https://github.com/hashicorp/terraform/issues/5515))
  * provider/aws: Support KMS encryption of S3 objects ([#5453](https://github.com/hashicorp/terraform/issues/5453))
  * provider/aws: `aws_autoscaling_lifecycle_hook` now have `notification_target_arn` and `role_arn` as optional ([#5616](https://github.com/hashicorp/terraform/issues/5616))
  * provider/aws: `aws_ecs_service` validates number of `load_balancer`s before creation/updates ([#5605](https://github.com/hashicorp/terraform/issues/5605))
  * provider/aws: send Terraform version in User-Agent ([#5621](https://github.com/hashicorp/terraform/issues/5621))
  * provider/cloudflare: Change `cloudflare_record` type to ForceNew ([#5353](https://github.com/hashicorp/terraform/issues/5353))
  * provider/consul: `consul_keys` now detects drift and supports deletion of individual `key` blocks ([#5210](https://github.com/hashicorp/terraform/issues/5210))
  * provider/digitalocean: Guard against Nil reference in `digitalocean_droplet` ([#5588](https://github.com/hashicorp/terraform/issues/5588))
  * provider/docker: Add support for `unless-stopped` to docker container `restart_policy` ([#5337](https://github.com/hashicorp/terraform/issues/5337))
  * provider/google: Mark `next_hop_network` as read-only on `google_compute_route` ([#5564](https://github.com/hashicorp/terraform/issues/5564))
  * provider/google: Validate VPN tunnel peer_ip at plan time ([#5501](https://github.com/hashicorp/terraform/issues/5501))
  * provider/openstack: Add Support for Domain ID and Domain Name environment variables ([#5355](https://github.com/hashicorp/terraform/issues/5355))
  * provider/openstack: Add support for instances to have multiple ephemeral disks. ([#5131](https://github.com/hashicorp/terraform/issues/5131))
  * provider/openstack: Re-Add server.AccessIPv4 and server.AccessIPv6 ([#5366](https://github.com/hashicorp/terraform/issues/5366))
  * provider/vsphere: Add support for disk init types ([#4284](https://github.com/hashicorp/terraform/issues/4284))
  * provisioner/remote-exec: Clear out scripts after uploading ([#5577](https://github.com/hashicorp/terraform/issues/5577))
  * state/remote/http: Change content type of PUT requests to the more appropriate `application/json` ([#5499](https://github.com/hashicorp/terraform/issues/5499))

BUG FIXES:

  * core: Disallow negative indices in the element() interpolation function, preventing crash ([#5263](https://github.com/hashicorp/terraform/issues/5263))
  * core: Fix issue that caused tainted resource destroys to be improperly filtered out when using -target and a plan file ([#5516](https://github.com/hashicorp/terraform/issues/5516))
  * core: Fix several issues with retry logic causing spurious "timeout while waiting for state to become ..." errors and unnecessary retry loops ([#5460](https://github.com/hashicorp/terraform/issues/5460)), ([#5538](https://github.com/hashicorp/terraform/issues/5538)), ([#5543](https://github.com/hashicorp/terraform/issues/5543)), ([#5553](https://github.com/hashicorp/terraform/issues/5553))
  * core: Includes upstream HCL fix to properly detect unbalanced braces and throw an error ([#5400](https://github.com/hashicorp/terraform/issues/5400))
  * provider/aws: Allow recovering from failed CloudWatch Event Target creation ([#5395](https://github.com/hashicorp/terraform/issues/5395))
  * provider/aws: Fix EC2 Classic SG Rule issue when referencing rules by name ([#5533](https://github.com/hashicorp/terraform/issues/5533))
  * provider/aws: Fix `aws_cloudformation_stack` update for `parameters` & `capabilities` if unmodified ([#5603](https://github.com/hashicorp/terraform/issues/5603))
  * provider/aws: Fix a bug where AWS Kinesis Stream includes closed shards in the shard_count ([#5401](https://github.com/hashicorp/terraform/issues/5401))
  * provider/aws: Fix a bug where ElasticSearch Domain tags were not being set correctly ([#5361](https://github.com/hashicorp/terraform/issues/5361))
  * provider/aws: Fix a bug where `aws_route` would show continual changes in the plan when not computed ([#5321](https://github.com/hashicorp/terraform/issues/5321))
  * provider/aws: Fix a bug where `publicly_assessible` wasn't being set to state in `aws_db_instance` ([#5535](https://github.com/hashicorp/terraform/issues/5535))
  * provider/aws: Fix a bug where listener protocol on `aws_elb` resources was case insensitive ([#5376](https://github.com/hashicorp/terraform/issues/5376))
  * provider/aws: Fix a bug which caused panics creating rules on security groups in EC2 Classic ([#5329](https://github.com/hashicorp/terraform/issues/5329))
  * provider/aws: Fix crash when `aws_lambda_function` VpcId is nil ([#5182](https://github.com/hashicorp/terraform/issues/5182))
  * provider/aws: Fix error with parsing JSON in `aws_s3_bucket` policy attribute ([#5474](https://github.com/hashicorp/terraform/issues/5474))
  * provider/aws: `aws_lambda_function` can be properly updated, either via `s3_object_version` or via `filename` & `source_code_hash` as described in docs ([#5239](https://github.com/hashicorp/terraform/issues/5239))
  * provider/google: Fix managed instance group preemptible instance creation ([#4834](https://github.com/hashicorp/terraform/issues/4834))
  * provider/openstack: Account for a 403 reply when os-tenant-networks is disabled ([#5432](https://github.com/hashicorp/terraform/issues/5432))
  * provider/openstack: Fix crashing during certain network updates in instances ([#5365](https://github.com/hashicorp/terraform/issues/5365))
  * provider/openstack: Fix create/delete statuses in load balancing resources ([#5557](https://github.com/hashicorp/terraform/issues/5557))
  * provider/openstack: Fix race condition between instance deletion and volume detachment ([#5359](https://github.com/hashicorp/terraform/issues/5359))
  * provider/template: Warn when `template` attribute specified as path ([#5563](https://github.com/hashicorp/terraform/issues/5563))

INTERNAL IMPROVEMENTS:

  * helper/schema: `MaxItems` attribute on schema lists and sets ([#5218](https://github.com/hashicorp/terraform/issues/5218))

## 0.6.12 (February 24, 2016)

BACKWARDS INCOMPATIBILITIES / NOTES:

  * The `publicly_accessible` attribute on `aws_redshift_cluster` resources now defaults to true

FEATURES:

  * **New command:** `validate` to perform syntax validation ([#3783](https://github.com/hashicorp/terraform/issues/3783))
  * **New provider:** `datadog` ([#5251](https://github.com/hashicorp/terraform/issues/5251))
  * **New interpolation function:** `md5` ([#5267](https://github.com/hashicorp/terraform/issues/5267))
  * **New interpolation function:** `signum` ([#4854](https://github.com/hashicorp/terraform/issues/4854))
  * **New resource:** `aws_cloudwatch_event_rule` ([#4986](https://github.com/hashicorp/terraform/issues/4986))
  * **New resource:** `aws_cloudwatch_event_target` ([#4986](https://github.com/hashicorp/terraform/issues/4986))
  * **New resource:** `aws_lambda_permission` ([#4826](https://github.com/hashicorp/terraform/issues/4826))
  * **New resource:** `azurerm_dns_a_record` ([#5013](https://github.com/hashicorp/terraform/issues/5013))
  * **New resource:** `azurerm_dns_aaaa_record` ([#5013](https://github.com/hashicorp/terraform/issues/5013))
  * **New resource:** `azurerm_dns_cname_record` ([#5013](https://github.com/hashicorp/terraform/issues/5013))
  * **New resource:** `azurerm_dns_mx_record` ([#5041](https://github.com/hashicorp/terraform/issues/5041))
  * **New resource:** `azurerm_dns_ns_record` ([#5041](https://github.com/hashicorp/terraform/issues/5041))
  * **New resource:** `azurerm_dns_srv_record` ([#5041](https://github.com/hashicorp/terraform/issues/5041))
  * **New resource:** `azurerm_dns_txt_record` ([#5041](https://github.com/hashicorp/terraform/issues/5041))
  * **New resource:** `azurerm_dns_zone` ([#4979](https://github.com/hashicorp/terraform/issues/4979))
  * **New resource:** `azurerm_search_service` ([#5203](https://github.com/hashicorp/terraform/issues/5203))
  * **New resource:** `azurerm_sql_database` ([#5003](https://github.com/hashicorp/terraform/issues/5003))
  * **New resource:** `azurerm_sql_firewall_rule` ([#5057](https://github.com/hashicorp/terraform/issues/5057))
  * **New resource:** `azurerm_sql_server` ([#4991](https://github.com/hashicorp/terraform/issues/4991))
  * **New resource:** `google_compute_subnetwork` ([#5130](https://github.com/hashicorp/terraform/issues/5130))

IMPROVEMENTS:

  * core: Backend names are now down cased during `init` in the same manner as `remote config` ([#5012](https://github.com/hashicorp/terraform/issues/5012))
  * core: Upgrade resource name validation warning to an error as planned ([#5272](https://github.com/hashicorp/terraform/issues/5272))
  * core: output "diffs didn't match" error details ([#5276](https://github.com/hashicorp/terraform/issues/5276))
  * provider/aws: Add `is_multi_region_trail` option to CloudTrail ([#4939](https://github.com/hashicorp/terraform/issues/4939))
  * provider/aws: Add support for HTTP(S) endpoints that auto confirm SNS subscription ([#4711](https://github.com/hashicorp/terraform/issues/4711))
  * provider/aws: Add support for Tags to CloudTrail ([#5135](https://github.com/hashicorp/terraform/issues/5135))
  * provider/aws: Add support for Tags to ElasticSearch ([#4973](https://github.com/hashicorp/terraform/issues/4973))
  * provider/aws: Add support for deployment configuration to `aws_ecs_service` ([#5220](https://github.com/hashicorp/terraform/issues/5220))
  * provider/aws: Add support for log validation + KMS encryption to `aws_cloudtrail` ([#5051](https://github.com/hashicorp/terraform/issues/5051))
  * provider/aws: Allow name-prefix and auto-generated names for IAM Server Cert ([#5178](https://github.com/hashicorp/terraform/issues/5178))
  * provider/aws: Expose additional VPN Connection attributes ([#5032](https://github.com/hashicorp/terraform/issues/5032))
  * provider/aws: Return an error if no matching route is found for an AWS Route ([#5155](https://github.com/hashicorp/terraform/issues/5155))
  * provider/aws: Support custom endpoints for AWS EC2 ELB and IAM ([#5114](https://github.com/hashicorp/terraform/issues/5114))
  * provider/aws: The `cluster_type` on `aws_redshift_cluster` resources is now computed ([#5238](https://github.com/hashicorp/terraform/issues/5238))
  * provider/aws: `aws_lambda_function` resources now support VPC configuration ([#5149](https://github.com/hashicorp/terraform/issues/5149))
  * provider/aws: Add support for Enhanced Monitoring to RDS Instances ([#4945](https://github.com/hashicorp/terraform/issues/4945))
  * provider/aws: Improve vpc cidr_block err message ([#5255](https://github.com/hashicorp/terraform/issues/5255))
  * provider/aws: Implement Retention Period for `aws_kinesis_stream` ([#5223](https://github.com/hashicorp/terraform/issues/5223))
  * provider/aws: Enable `stream_arm` output for DynamoDB Table when streams are enabled ([#5271](https://github.com/hashicorp/terraform/issues/5271))
  * provider/digitalocean: `digitalocean_record` resources now export a computed `fqdn` attribute ([#5071](https://github.com/hashicorp/terraform/issues/5071))
  * provider/google: Add assigned IP Address to CloudSQL Instance `google_sql_database_instance` ([#5245](https://github.com/hashicorp/terraform/issues/5245))
  * provider/openstack: Add support for Distributed Routers ([#4878](https://github.com/hashicorp/terraform/issues/4878))
  * provider/openstack: Add support for optional cacert_file parameter ([#5106](https://github.com/hashicorp/terraform/issues/5106))

BUG FIXES:

  * core: Fix bug detecting deeply nested module orphans ([#5022](https://github.com/hashicorp/terraform/issues/5022))
  * core: Fix bug where `ignore_changes` could produce "diffs didn't match during apply" errors ([#4965](https://github.com/hashicorp/terraform/issues/4965))
  * core: Fix race condition when handling tainted resource destroys ([#5026](https://github.com/hashicorp/terraform/issues/5026))
  * core: Improve handling of Provisioners in the graph, fixing "Provisioner already initialized" errors ([#4877](https://github.com/hashicorp/terraform/issues/4877))
  * core: Skip `create_before_destroy` processing during a `terraform destroy`, solving several issues preventing `destroy`
          from working properly with CBD resources ([#5096](https://github.com/hashicorp/terraform/issues/5096))
  * core: Error instead of panic on self var in wrong scope ([#5273](https://github.com/hashicorp/terraform/issues/5273))
  * provider/aws: Fix Copy of Tags to DB Instance when created from Snapshot ([#5197](https://github.com/hashicorp/terraform/issues/5197))
  * provider/aws: Fix DynamoDB Table Refresh to ensure deleted tables are removed from state ([#4943](https://github.com/hashicorp/terraform/issues/4943))
  * provider/aws: Fix ElasticSearch `domain_name` validation ([#4973](https://github.com/hashicorp/terraform/issues/4973))
  * provider/aws: Fix issue applying security group changes in EC2 Classic RDS for aws_db_instance ([#4969](https://github.com/hashicorp/terraform/issues/4969))
  * provider/aws: Fix reading auto scaling group availability zones ([#5044](https://github.com/hashicorp/terraform/issues/5044))
  * provider/aws: Fix reading auto scaling group load balancers ([#5045](https://github.com/hashicorp/terraform/issues/5045))
  * provider/aws: Fix `aws_redshift_cluster` to allow `publicly_accessible` to be false ([#5262](https://github.com/hashicorp/terraform/issues/5262))
  * provider/aws: Wait longer for internet gateways to detach ([#5120](https://github.com/hashicorp/terraform/issues/5120))
  * provider/aws: Fix issue reading auto scaling group termination policies ([#5101](https://github.com/hashicorp/terraform/issues/5101))
  * provider/cloudflare: `ttl` no longer shows a change on each plan on `cloudflare_record` resources ([#5042](https://github.com/hashicorp/terraform/issues/5042))
  * provider/docker: Fix the default docker_host value ([#5088](https://github.com/hashicorp/terraform/issues/5088))
  * provider/google: Fix backend service max_utilization attribute ([#5075](https://github.com/hashicorp/terraform/issues/5075))
  * provider/google: Fix reading of `google_compute_vpn_gateway` without an explicit ([#5125](https://github.com/hashicorp/terraform/issues/5125))
  * provider/google: Fix crash when setting `ack_deadline_seconds` on `google_pubsub_subscription` ([#5110](https://github.com/hashicorp/terraform/issues/5110))
  * provider/openstack: Fix crash when `access_network` was not defined in instances ([#4966](https://github.com/hashicorp/terraform/issues/4966))
  * provider/powerdns: Fix refresh of `powerdns_record` no longer fails if the record name contains a `-` ([#5228](https://github.com/hashicorp/terraform/issues/5228))
  * provider/vcd: Wait for DHCP assignment when creating `vcd_vapp` resources with no static IP assignment ([#5195](https://github.com/hashicorp/terraform/issues/5195))

## 0.6.11 (February 1, 2016)

BACKWARDS INCOMPATIBILITIES / NOTES:

  * The `max_size`, `min_size` and `desired_capacity` attributes on `aws_autoscaling_schedule` resources now default to 0

FEATURES:

  * **New provider: `powerdns` - PowerDNS REST API** ([#4885](https://github.com/hashicorp/terraform/issues/4885))
  * **New builtin function:** `trimspace` for trimming whitespaces ([#4910](https://github.com/hashicorp/terraform/issues/4910))
  * **New builtin function:** `base64sha256` for base64 encoding raw sha256 sum of a given string ([#4899](https://github.com/hashicorp/terraform/issues/4899))
  * **New resource:** `openstack_lb_member_v1` ([#4359](https://github.com/hashicorp/terraform/issues/4359))

IMPROVEMENTS:

  * provider/template: Remove unnecessary mime-type validation from `template_cloudinit_config` resources ([#4873](https://github.com/hashicorp/terraform/issues/4873))
  * provider/template: Correct spelling of "Boundary" in the part separator of rendered `template_cloudinit_config` resources ([#4873](https://github.com/hashicorp/terraform/issues/4873))
  * provider/aws: Provide a better message if no AWS creds are found ([#4869](https://github.com/hashicorp/terraform/issues/4869))
  * provider/openstack: Ability to specify per-network Floating IPs ([#4812](https://github.com/hashicorp/terraform/issues/4812))

BUG FIXES:

  * provider/aws: `aws_autoscale_schedule` 0 values ([#4693](https://github.com/hashicorp/terraform/issues/4693))
  * provider/aws: Fix regression with VPCs and ClassicLink for regions that do not support it ([#4879](https://github.com/hashicorp/terraform/issues/4879))
  * provider/aws: Change VPC ClassicLink to be computed ([#4933](https://github.com/hashicorp/terraform/issues/4933))
  * provider/aws: Fix SNS Topic Refresh to ensure deleted topics are removed from state ([#4891](https://github.com/hashicorp/terraform/issues/4891))
  * provider/aws: Refactor Route53 record to fix regression in deleting records created in previous versions of Terraform ([#4892](https://github.com/hashicorp/terraform/issues/4892))
  * provider/azurerm: Fix panic if no creds supplied ([#4902](https://github.com/hashicorp/terraform/issues/4902))
  * provider/openstack: Changing the port resource to mark the ip_address as optional ([#4850](https://github.com/hashicorp/terraform/issues/4850))
  * provider/docker: Catch potential custom network errors in docker ([#4918](https://github.com/hashicorp/terraform/issues/4918))



## 0.6.10 (January 27, 2016)

BACKWARDS INCOMPATIBILITIES / NOTES:

  * The `-module-depth` flag available on `plan`, `apply`, `show`, and `graph` now defaults to `-1`, causing
    resources within modules to be expanded in command output. This is only a cosmetic change; it does not affect
    any behavior.
  * This release includes a bugfix for `$${}` interpolation escaping. These strings are now properly converted to `${}`
    during interpolation. This may cause diffs on existing configurations in certain cases.
  * Users of `consul_keys` should note that the `value` sub-attribute of `key` will no longer be updated with the remote value of the key. It should be only used to _set_ a key in Consul K/V. To reference key values, use the `var` attribute.
  * The 0.6.9 release contained a regression in `aws_autoscaling_group` capacity waiting behavior for configs where `min_elb_capacity != desired_capacity` or `min_size != desired_capacity`. This release remedies that regression by un-deprecating `min_elb_capacity` and restoring the prior behavior.
  * Users of `aws_security_group` may notice new diffs in initial plans with 0.6.10 due to a bugfix that fixes drift detection on nested security group rules. These new diffs should reflect the actual state of the resources, which Terraform previously was unable to see.


FEATURES:

  * **New resource: `aws_lambda_alias`** ([#4664](https://github.com/hashicorp/terraform/issues/4664))
  * **New resource: `aws_redshift_cluster`** ([#3862](https://github.com/hashicorp/terraform/issues/3862))
  * **New resource: `aws_redshift_parameter_group`** ([#3862](https://github.com/hashicorp/terraform/issues/3862))
  * **New resource: `aws_redshift_security_group`** ([#3862](https://github.com/hashicorp/terraform/issues/3862))
  * **New resource: `aws_redshift_subnet_group`** ([#3862](https://github.com/hashicorp/terraform/issues/3862))
  * **New resource: `azurerm_cdn_endpoint`** ([#4759](https://github.com/hashicorp/terraform/issues/4759))
  * **New resource: `azurerm_cdn_profile`** ([#4740](https://github.com/hashicorp/terraform/issues/4740))
  * **New resource: `azurerm_network_interface`** ([#4598](https://github.com/hashicorp/terraform/issues/4598))
  * **New resource: `azurerm_network_security_rule`** ([#4586](https://github.com/hashicorp/terraform/issues/4586))
  * **New resource: `azurerm_route_table`** ([#4602](https://github.com/hashicorp/terraform/issues/4602))
  * **New resource: `azurerm_route`** ([#4604](https://github.com/hashicorp/terraform/issues/4604))
  * **New resource: `azurerm_storage_account`** ([#4698](https://github.com/hashicorp/terraform/issues/4698))
  * **New resource: `azurerm_storage_blob`** ([#4862](https://github.com/hashicorp/terraform/issues/4862))
  * **New resource: `azurerm_storage_container`** ([#4862](https://github.com/hashicorp/terraform/issues/4862))
  * **New resource: `azurerm_storage_queue`** ([#4862](https://github.com/hashicorp/terraform/issues/4862))
  * **New resource: `azurerm_subnet`** ([#4595](https://github.com/hashicorp/terraform/issues/4595))
  * **New resource: `docker_network`** ([#4483](https://github.com/hashicorp/terraform/issues/4483))
  * **New resource: `docker_volume`** ([#4483](https://github.com/hashicorp/terraform/issues/4483))
  * **New resource: `google_sql_user`** ([#4669](https://github.com/hashicorp/terraform/issues/4669))

IMPROVEMENTS:

  * core: Add `sha256()` interpolation function ([#4704](https://github.com/hashicorp/terraform/issues/4704))
  * core: Validate lifecycle keys to show helpful error messages whe they are mistypes ([#4745](https://github.com/hashicorp/terraform/issues/4745))
  * core: Default `module-depth` parameter to `-1`, which expands resources within modules in command output ([#4763](https://github.com/hashicorp/terraform/issues/4763))
  * core: Variable types may now be specified explicitly using the `type` argument ([#4795](https://github.com/hashicorp/terraform/issues/4795))
  * provider/aws: Add new parameters `az_mode` and `availability_zone(s)` in ElastiCache ([#4631](https://github.com/hashicorp/terraform/issues/4631))
  * provider/aws: Allow ap-northeast-2 (Seoul) as valid region ([#4637](https://github.com/hashicorp/terraform/issues/4637))
  * provider/aws: Limit SNS Topic Subscription protocols ([#4639](https://github.com/hashicorp/terraform/issues/4639))
  * provider/aws: Add support for configuring logging on `aws_s3_bucket` resources ([#4482](https://github.com/hashicorp/terraform/issues/4482))
  * provider/aws: Add AWS Classiclink for AWS VPC resource ([#3994](https://github.com/hashicorp/terraform/issues/3994))
  * provider/aws: Supporting New AWS Route53 HealthCheck additions ([#4564](https://github.com/hashicorp/terraform/issues/4564))
  * provider/aws: Store instance state ([#3261](https://github.com/hashicorp/terraform/issues/3261))
  * provider/aws: Add support for updating ELB availability zones and subnets ([#4597](https://github.com/hashicorp/terraform/issues/4597))
  * provider/aws: Enable specifying aws s3 redirect protocol ([#4098](https://github.com/hashicorp/terraform/issues/4098))
  * provider/aws: Added support for `encrypted` on `ebs_block_devices` in Launch Configurations ([#4481](https://github.com/hashicorp/terraform/issues/4481))
  * provider/aws: Retry Listener Creation for ELBs ([#4825](https://github.com/hashicorp/terraform/issues/4825))
  * provider/aws: Add support for creating Managed Microsoft Active Directory
    and Directory Connectors ([#4388](https://github.com/hashicorp/terraform/issues/4388))
  * provider/aws: Mark some `aws_db_instance` fields as optional ([#3138](https://github.com/hashicorp/terraform/issues/3138))
  * provider/digitalocean: Add support for reassigning `digitalocean_floating_ip` resources ([#4476](https://github.com/hashicorp/terraform/issues/4476))
  * provider/dme: Add support for Global Traffic Director locations on `dme_record` resources ([#4305](https://github.com/hashicorp/terraform/issues/4305))
  * provider/docker: Add support for adding host entries on `docker_container` resources ([#3463](https://github.com/hashicorp/terraform/issues/3463))
  * provider/docker: Add support for mounting named volumes on `docker_container` resources ([#4480](https://github.com/hashicorp/terraform/issues/4480))
  * provider/google: Add content field to bucket object ([#3893](https://github.com/hashicorp/terraform/issues/3893))
  * provider/google: Add support for  `named_port` blocks on `google_compute_instance_group_manager` resources ([#4605](https://github.com/hashicorp/terraform/issues/4605))
  * provider/openstack: Add "personality" support to instance resource ([#4623](https://github.com/hashicorp/terraform/issues/4623))
  * provider/packet: Handle external state changes for Packet resources gracefully ([#4676](https://github.com/hashicorp/terraform/issues/4676))
  * provider/tls: `tls_private_key` now exports attributes with public key in both PEM and OpenSSH format ([#4606](https://github.com/hashicorp/terraform/issues/4606))
  * provider/vdc: Add `allow_unverified_ssl` for connections to vCloud API ([#4811](https://github.com/hashicorp/terraform/issues/4811))
  * state/remote: Allow KMS Key Encryption to be used with S3 backend ([#2903](https://github.com/hashicorp/terraform/issues/2903))

BUG FIXES:

  * core: Fix handling of literals with escaped interpolations `$${var}` ([#4747](https://github.com/hashicorp/terraform/issues/4747))
  * core: Fix diff mismatch when RequiresNew field and list both change ([#4749](https://github.com/hashicorp/terraform/issues/4749))
  * core: Respect module target path argument on `terraform init` ([#4753](https://github.com/hashicorp/terraform/issues/4753))
  * core: Write planfile even on empty plans ([#4766](https://github.com/hashicorp/terraform/issues/4766))
  * core: Add validation error when output is missing value field ([#4762](https://github.com/hashicorp/terraform/issues/4762))
  * core: Fix improper handling of orphan resources when targeting ([#4574](https://github.com/hashicorp/terraform/issues/4574))
  * core: Properly handle references to computed set attributes ([#4840](https://github.com/hashicorp/terraform/issues/4840))
  * config: Detect a specific JSON edge case and show a helpful workaround ([#4746](https://github.com/hashicorp/terraform/issues/4746))
  * provider/openstack: Ensure valid Security Group Rule attribute combination ([#4466](https://github.com/hashicorp/terraform/issues/4466))
  * provider/openstack: Don't put fixed_ip in port creation request if not defined ([#4617](https://github.com/hashicorp/terraform/issues/4617))
  * provider/google: Clarify SQL Database Instance recent name restriction ([#4577](https://github.com/hashicorp/terraform/issues/4577))
  * provider/google: Split Instance network interface into two fields ([#4265](https://github.com/hashicorp/terraform/issues/4265))
  * provider/aws: Error with empty list item on security group ([#4140](https://github.com/hashicorp/terraform/issues/4140))
  * provider/aws: Fix issue with detecting drift in AWS Security Groups rules ([#4779](https://github.com/hashicorp/terraform/issues/4779))
  * provider/aws: Trap Instance error from mismatched SG IDs and Names ([#4240](https://github.com/hashicorp/terraform/issues/4240))
  * provider/aws: EBS optimised to force new resource in AWS Instance ([#4627](https://github.com/hashicorp/terraform/issues/4627))
  * provider/aws: Wait for NACL rule to be visible ([#4734](https://github.com/hashicorp/terraform/issues/4734))
  * provider/aws: `default_result` on `aws_autoscaling_lifecycle_hook` resources is now computed ([#4695](https://github.com/hashicorp/terraform/issues/4695))
  * provider/aws: fix ASG capacity waiting regression by un-deprecating `min_elb_capacity` ([#4864](https://github.com/hashicorp/terraform/issues/4864))
  * provider/consul: fix several bugs surrounding update behavior ([#4787](https://github.com/hashicorp/terraform/issues/4787))
  * provider/mailgun: Handle the fact that the domain destroy API is eventually consistent ([#4777](https://github.com/hashicorp/terraform/issues/4777))
  * provider/template: Fix race causing sporadic crashes in template_file with count > 1 ([#4694](https://github.com/hashicorp/terraform/issues/4694))
  * provider/template: Add support for updating `template_cloudinit_config` resources ([#4757](https://github.com/hashicorp/terraform/issues/4757))
  * provisioner/chef: Add ENV['no_proxy'] to chef provisioner if no_proxy is detected ([#4661](https://github.com/hashicorp/terraform/issues/4661))

## 0.6.9 (January 8, 2016)

FEATURES:

  * **New provider: `vcd` - VMware vCloud Director** ([#3785](https://github.com/hashicorp/terraform/issues/3785))
  * **New provider: `postgresql` - Create PostgreSQL databases and roles** ([#3653](https://github.com/hashicorp/terraform/issues/3653))
  * **New provider: `chef` - Create chef environments, roles, etc** ([#3084](https://github.com/hashicorp/terraform/issues/3084))
  * **New provider: `azurerm` - Preliminary support for Azure Resource Manager** ([#4226](https://github.com/hashicorp/terraform/issues/4226))
  * **New provider: `mysql` - Create MySQL databases** ([#3122](https://github.com/hashicorp/terraform/issues/3122))
  * **New resource: `aws_autoscaling_schedule`** ([#4256](https://github.com/hashicorp/terraform/issues/4256))
  * **New resource: `aws_nat_gateway`** ([#4381](https://github.com/hashicorp/terraform/issues/4381))
  * **New resource: `aws_network_acl_rule`** ([#4286](https://github.com/hashicorp/terraform/issues/4286))
  * **New resources: `aws_ecr_repository` and `aws_ecr_repository_policy`** ([#4415](https://github.com/hashicorp/terraform/issues/4415))
  * **New resource: `google_pubsub_topic`** ([#3671](https://github.com/hashicorp/terraform/issues/3671))
  * **New resource: `google_pubsub_subscription`** ([#3671](https://github.com/hashicorp/terraform/issues/3671))
  * **New resource: `template_cloudinit_config`** ([#4095](https://github.com/hashicorp/terraform/issues/4095))
  * **New resource: `tls_locally_signed_cert`** ([#3930](https://github.com/hashicorp/terraform/issues/3930))
  * **New remote state backend: `artifactory`** ([#3684](https://github.com/hashicorp/terraform/issues/3684))

IMPROVEMENTS:

  * core: Change set internals for performance improvements ([#3992](https://github.com/hashicorp/terraform/issues/3992))
  * core: Support HTTP basic auth in consul remote state ([#4166](https://github.com/hashicorp/terraform/issues/4166))
  * core: Improve error message on resource arity mismatch ([#4244](https://github.com/hashicorp/terraform/issues/4244))
  * core: Add support for unary operators + and - to the interpolation syntax ([#3621](https://github.com/hashicorp/terraform/issues/3621))
  * core: Add SSH agent support for Windows ([#4323](https://github.com/hashicorp/terraform/issues/4323))
  * core: Add `sha1()` interpolation function ([#4450](https://github.com/hashicorp/terraform/issues/4450))
  * provider/aws: Add `placement_group` as an option for `aws_autoscaling_group` ([#3704](https://github.com/hashicorp/terraform/issues/3704))
  * provider/aws: Add support for DynamoDB Table StreamSpecifications ([#4208](https://github.com/hashicorp/terraform/issues/4208))
  * provider/aws: Add `name_prefix` to Security Groups ([#4167](https://github.com/hashicorp/terraform/issues/4167))
  * provider/aws: Add support for removing nodes to `aws_elasticache_cluster` ([#3809](https://github.com/hashicorp/terraform/issues/3809))
  * provider/aws: Add support for `skip_final_snapshot` to `aws_db_instance` ([#3853](https://github.com/hashicorp/terraform/issues/3853))
  * provider/aws: Adding support for Tags to DB SecurityGroup ([#4260](https://github.com/hashicorp/terraform/issues/4260))
  * provider/aws: Adding Tag support for DB Param Groups ([#4259](https://github.com/hashicorp/terraform/issues/4259))
  * provider/aws: Fix issue with updated route ids for VPC Endpoints ([#4264](https://github.com/hashicorp/terraform/issues/4264))
  * provider/aws: Added measure_latency option to Route 53 Health Check resource ([#3688](https://github.com/hashicorp/terraform/issues/3688))
  * provider/aws: Validate IOPs for EBS Volumes ([#4146](https://github.com/hashicorp/terraform/issues/4146))
  * provider/aws: DB Subnet group arn output ([#4261](https://github.com/hashicorp/terraform/issues/4261))
  * provider/aws: Get full Kinesis streams view with pagination ([#4368](https://github.com/hashicorp/terraform/issues/4368))
  * provider/aws: Allow changing private IPs for ENIs ([#4307](https://github.com/hashicorp/terraform/issues/4307))
  * provider/aws: Retry MalformedPolicy errors due to newly created principals in S3 Buckets ([#4315](https://github.com/hashicorp/terraform/issues/4315))
  * provider/aws: Validate `name` on `db_subnet_group` against AWS requirements ([#4340](https://github.com/hashicorp/terraform/issues/4340))
  * provider/aws: wait for ASG capacity on update ([#3947](https://github.com/hashicorp/terraform/issues/3947))
  * provider/aws: Add validation for ECR repository name ([#4431](https://github.com/hashicorp/terraform/issues/4431))
  * provider/cloudstack: performance improvements ([#4150](https://github.com/hashicorp/terraform/issues/4150))
  * provider/docker: Add support for setting the entry point on `docker_container` resources ([#3761](https://github.com/hashicorp/terraform/issues/3761))
  * provider/docker: Add support for setting the restart policy on `docker_container` resources ([#3761](https://github.com/hashicorp/terraform/issues/3761))
  * provider/docker: Add support for setting memory, swap and CPU shares on `docker_container` resources ([#3761](https://github.com/hashicorp/terraform/issues/3761))
  * provider/docker: Add support for setting labels on `docker_container` resources ([#3761](https://github.com/hashicorp/terraform/issues/3761))
  * provider/docker: Add support for setting log driver and options on `docker_container` resources ([#3761](https://github.com/hashicorp/terraform/issues/3761))
  * provider/docker: Add support for settings network mode on `docker_container` resources ([#4475](https://github.com/hashicorp/terraform/issues/4475))
  * provider/heroku: Improve handling of Applications within an Organization ([#4495](https://github.com/hashicorp/terraform/issues/4495))
  * provider/vsphere: Add support for custom vm params on `vsphere_virtual_machine` ([#3867](https://github.com/hashicorp/terraform/issues/3867))
  * provider/vsphere: Rename vcenter_server config parameter to something clearer ([#3718](https://github.com/hashicorp/terraform/issues/3718))
  * provider/vsphere: Make allow_unverified_ssl a configuable on the provider ([#3933](https://github.com/hashicorp/terraform/issues/3933))
  * provider/vsphere: Add folder handling for folder-qualified vm names ([#3939](https://github.com/hashicorp/terraform/issues/3939))
  * provider/vsphere: Change ip_address parameter for ipv6 support ([#4035](https://github.com/hashicorp/terraform/issues/4035))
  * provider/openstack: Increase instance timeout from 10 to 30 minutes ([#4223](https://github.com/hashicorp/terraform/issues/4223))
  * provider/google: Add `restart_policy` attribute to `google_managed_instance_group` ([#3892](https://github.com/hashicorp/terraform/issues/3892))

BUG FIXES:

  * core: skip provider input for deprecated fields ([#4193](https://github.com/hashicorp/terraform/issues/4193))
  * core: Fix issue which could cause fields that become empty to retain old values in the state ([#3257](https://github.com/hashicorp/terraform/issues/3257))
  * provider/docker: Fix an issue running with Docker Swarm by looking up containers by ID instead of name ([#4148](https://github.com/hashicorp/terraform/issues/4148))
  * provider/openstack: Better handling of load balancing resource state changes ([#3926](https://github.com/hashicorp/terraform/issues/3926))
  * provider/aws: Treat `INACTIVE` ECS cluster as deleted ([#4364](https://github.com/hashicorp/terraform/issues/4364))
  * provider/aws: Skip `source_security_group_id` determination logic for Classic ELBs ([#4075](https://github.com/hashicorp/terraform/issues/4075))
  * provider/aws: Fix issue destroy Route 53 zone/record if it no longer exists ([#4198](https://github.com/hashicorp/terraform/issues/4198))
  * provider/aws: Fix issue force destroying a versioned S3 bucket ([#4168](https://github.com/hashicorp/terraform/issues/4168))
  * provider/aws: Update DB Replica to honor storage type ([#4155](https://github.com/hashicorp/terraform/issues/4155))
  * provider/aws: Fix issue creating AWS RDS replicas across regions ([#4215](https://github.com/hashicorp/terraform/issues/4215))
  * provider/aws: Fix issue with Route53 and zero weighted records ([#4427](https://github.com/hashicorp/terraform/issues/4427))
  * provider/aws: Fix issue with iam_profile in aws_instance when a path is specified ([#3663](https://github.com/hashicorp/terraform/issues/3663))
  * provider/aws: Refactor AWS Authentication chain to fix issue with authentication and IAM ([#4254](https://github.com/hashicorp/terraform/issues/4254))
  * provider/aws: Fix issue with finding S3 Hosted Zone ID for eu-central-1 region ([#4236](https://github.com/hashicorp/terraform/issues/4236))
  * provider/aws: Fix missing AMI issue with Launch Configurations ([#4242](https://github.com/hashicorp/terraform/issues/4242))
  * provider/aws: Opsworks stack SSH key is write-only ([#4241](https://github.com/hashicorp/terraform/issues/4241))
  * provider/aws: Update VPC Endpoint to correctly set route table ids ([#4392](https://github.com/hashicorp/terraform/issues/4392))
  * provider/aws: Fix issue with ElasticSearch Domain `access_policies` always appear changed ([#4245](https://github.com/hashicorp/terraform/issues/4245))
  * provider/aws: Fix issue with nil parameter group value causing panic in `aws_db_parameter_group` ([#4318](https://github.com/hashicorp/terraform/issues/4318))
  * provider/aws: Fix issue with Elastic IPs not recognizing when they have been unassigned manually ([#4387](https://github.com/hashicorp/terraform/issues/4387))
  * provider/aws: Use body or URL for all CloudFormation stack updates ([#4370](https://github.com/hashicorp/terraform/issues/4370))
  * provider/aws: Fix template_url/template_body conflict ([#4540](https://github.com/hashicorp/terraform/issues/4540))
  * provider/aws: Fix bug w/ changing ECS svc/ELB association ([#4366](https://github.com/hashicorp/terraform/issues/4366))
  * provider/aws: Fix RDS unexpected state config ([#4490](https://github.com/hashicorp/terraform/issues/4490))
  * provider/digitalocean: Fix issue where a floating IP attached to a missing droplet causes a panic ([#4214](https://github.com/hashicorp/terraform/issues/4214))
  * provider/google: Fix project metadata sshKeys from showing up and causing unnecessary diffs ([#4512](https://github.com/hashicorp/terraform/issues/4512))
  * provider/heroku: Retry drain create until log channel is assigned ([#4823](https://github.com/hashicorp/terraform/issues/4823))
  * provider/openstack: Handle volumes in "deleting" state ([#4204](https://github.com/hashicorp/terraform/issues/4204))
  * provider/rundeck: Tolerate Rundeck server not returning project name when reading a job ([#4301](https://github.com/hashicorp/terraform/issues/4301))
  * provider/vsphere: Create and attach additional disks before bootup ([#4196](https://github.com/hashicorp/terraform/issues/4196))
  * provider/openstack: Convert block_device from a Set to a List ([#4288](https://github.com/hashicorp/terraform/issues/4288))
  * provider/google: Terraform identifies deleted resources and handles them appropriately on Read ([#3913](https://github.com/hashicorp/terraform/issues/3913))

## 0.6.8 (December 2, 2015)

FEATURES:

  * **New provider: `statuscake`** ([#3340](https://github.com/hashicorp/terraform/issues/3340))
  * **New resource: `digitalocean_floating_ip`** ([#3748](https://github.com/hashicorp/terraform/issues/3748))
  * **New resource: `aws_lambda_event_source_mapping`** ([#4093](https://github.com/hashicorp/terraform/issues/4093))

IMPROVEMENTS:

  * provider/cloudstack: Reduce the number of network calls required for common operations ([#4051](https://github.com/hashicorp/terraform/issues/4051))
  * provider/aws: Make `publically_accessible` on an `aws_db_instance` update existing instances instead of forcing new ones ([#3895](https://github.com/hashicorp/terraform/issues/3895))
  * provider/aws: Allow `block_duration_minutes` to be set for spot instance requests ([#4071](https://github.com/hashicorp/terraform/issues/4071))
  * provider/aws: Make setting `acl` on S3 buckets update existing buckets instead of forcing new ones ([#4080](https://github.com/hashicorp/terraform/issues/4080))
  * provider/aws: Make updates to `assume_role_policy` modify existing IAM roles instead of forcing new ones ([#4107](https://github.com/hashicorp/terraform/issues/4107))

BUG FIXES:

  * core: Fix a bug which prevented HEREDOC syntax being used in lists ([#4078](https://github.com/hashicorp/terraform/issues/4078))
  * core: Fix a bug which prevented HEREDOC syntax where the anchor ends in a number ([#4128](https://github.com/hashicorp/terraform/issues/4128))
  * core: Fix a bug which prevented HEREDOC syntax being used with Windows line endings ([#4069](https://github.com/hashicorp/terraform/issues/4069))
  * provider/aws: Fix a bug which could result in a panic when reading EC2 metadata ([#4024](https://github.com/hashicorp/terraform/issues/4024))
  * provider/aws: Fix issue recreating security group rule if it has been destroyed ([#4050](https://github.com/hashicorp/terraform/issues/4050))
  * provider/aws: Fix issue with some attributes in Spot Instance Requests returning as nil ([#4132](https://github.com/hashicorp/terraform/issues/4132))
  * provider/aws: Fix issue where SPF records in Route 53 could show differences with no modification to the configuration ([#4108](https://github.com/hashicorp/terraform/issues/4108))
  * provisioner/chef: Fix issue with path separators breaking the Chef provisioner on Windows ([#4041](https://github.com/hashicorp/terraform/issues/4041))

## 0.6.7 (November 23, 2015)

FEATURES:

  * **New provider: `tls`** - A utility provider for generating TLS keys/self-signed certificates for development and testing ([#2778](https://github.com/hashicorp/terraform/issues/2778))
  * **New provider: `dyn`** - Manage DNS records on Dyn
  * **New resource: `aws_cloudformation_stack`** ([#2636](https://github.com/hashicorp/terraform/issues/2636))
  * **New resource: `aws_cloudtrail`** ([#3094](https://github.com/hashicorp/terraform/issues/3094)), ([#4010](https://github.com/hashicorp/terraform/issues/4010))
  * **New resource: `aws_route`** ([#3548](https://github.com/hashicorp/terraform/issues/3548))
  * **New resource: `aws_codecommit_repository`** ([#3274](https://github.com/hashicorp/terraform/issues/3274))
  * **New resource: `aws_kinesis_firehose_delivery_stream`** ([#3833](https://github.com/hashicorp/terraform/issues/3833))
  * **New resource: `google_sql_database` and `google_sql_database_instance`** ([#3617](https://github.com/hashicorp/terraform/issues/3617))
  * **New resource: `google_compute_global_address`** ([#3701](https://github.com/hashicorp/terraform/issues/3701))
  * **New resource: `google_compute_https_health_check`** ([#3883](https://github.com/hashicorp/terraform/issues/3883))
  * **New resource: `google_compute_ssl_certificate`** ([#3723](https://github.com/hashicorp/terraform/issues/3723))
  * **New resource: `google_compute_url_map`** ([#3722](https://github.com/hashicorp/terraform/issues/3722))
  * **New resource: `google_compute_target_http_proxy`** ([#3727](https://github.com/hashicorp/terraform/issues/3727))
  * **New resource: `google_compute_target_https_proxy`** ([#3728](https://github.com/hashicorp/terraform/issues/3728))
  * **New resource: `google_compute_global_forwarding_rule`** ([#3702](https://github.com/hashicorp/terraform/issues/3702))
  * **New resource: `openstack_networking_port_v2`** ([#3731](https://github.com/hashicorp/terraform/issues/3731))
  * New interpolation function: `coalesce` ([#3814](https://github.com/hashicorp/terraform/issues/3814))

IMPROVEMENTS:

  * core: Improve message to list only resources which will be destroyed when using `--target` ([#3859](https://github.com/hashicorp/terraform/issues/3859))
  * connection/ssh: Accept `private_key` contents instead of paths ([#3846](https://github.com/hashicorp/terraform/issues/3846))
  * provider/google: `preemptible` option for instance_template ([#3667](https://github.com/hashicorp/terraform/issues/3667))
  * provider/google: Accurate Terraform Version ([#3554](https://github.com/hashicorp/terraform/issues/3554))
  * provider/google: Simplified auth (DefaultClient support) ([#3553](https://github.com/hashicorp/terraform/issues/3553))
  * provider/google: `automatic_restart`, `preemptible`, `on_host_maintenance` options ([#3643](https://github.com/hashicorp/terraform/issues/3643))
  * provider/google: Read credentials as contents instead of path ([#3901](https://github.com/hashicorp/terraform/issues/3901))
  * null_resource: Enhance and document ([#3244](https://github.com/hashicorp/terraform/issues/3244), [#3659](https://github.com/hashicorp/terraform/issues/3659))
  * provider/aws: Add CORS settings to S3 bucket ([#3387](https://github.com/hashicorp/terraform/issues/3387))
  * provider/aws: Add notification topic ARN for ElastiCache clusters ([#3674](https://github.com/hashicorp/terraform/issues/3674))
  * provider/aws: Add `kinesis_endpoint` for configuring Kinesis ([#3255](https://github.com/hashicorp/terraform/issues/3255))
  * provider/aws: Add a computed ARN for S3 Buckets ([#3685](https://github.com/hashicorp/terraform/issues/3685))
  * provider/aws: Add S3 support for Lambda Function resource ([#3794](https://github.com/hashicorp/terraform/issues/3794))
  * provider/aws: Add `name_prefix` option to launch configurations ([#3802](https://github.com/hashicorp/terraform/issues/3802))
  * provider/aws: Add support for group name and path changes with IAM group update function ([#3237](https://github.com/hashicorp/terraform/issues/3237))
  * provider/aws: Provide `source_security_group_id` for ELBs inside a VPC ([#3780](https://github.com/hashicorp/terraform/issues/3780))
  * provider/aws: Add snapshot window and retention limits for ElastiCache (Redis) ([#3707](https://github.com/hashicorp/terraform/issues/3707))
  * provider/aws: Add username updates for `aws_iam_user` ([#3227](https://github.com/hashicorp/terraform/issues/3227))
  * provider/aws: Add AutoMinorVersionUpgrade to RDS Instances ([#3677](https://github.com/hashicorp/terraform/issues/3677))
  * provider/aws: Add `access_logs` to ELB resource ([#3756](https://github.com/hashicorp/terraform/issues/3756))
  * provider/aws: Add a retry function to rescue an error in creating Autoscaling Lifecycle Hooks ([#3694](https://github.com/hashicorp/terraform/issues/3694))
  * provider/aws: `engine_version` is now optional for DB Instance ([#3744](https://github.com/hashicorp/terraform/issues/3744))
  * provider/aws: Add configuration to enable copying RDS tags to final snapshot ([#3529](https://github.com/hashicorp/terraform/issues/3529))
  * provider/aws: RDS Cluster additions (`backup_retention_period`, `preferred_backup_window`, `preferred_maintenance_window`) ([#3757](https://github.com/hashicorp/terraform/issues/3757))
  * provider/aws: Document and validate ELB `ssl_certificate_id` and protocol requirements ([#3887](https://github.com/hashicorp/terraform/issues/3887))
  * provider/azure: Read `publish_settings` as contents instead of path ([#3899](https://github.com/hashicorp/terraform/issues/3899))
  * provider/openstack: Use IPv4 as the default IP version for subnets ([#3091](https://github.com/hashicorp/terraform/issues/3091))
  * provider/aws: Apply security group after restoring `db_instance` from snapshot ([#3513](https://github.com/hashicorp/terraform/issues/3513))
  * provider/aws: Make the AutoScalingGroup `name` optional ([#3710](https://github.com/hashicorp/terraform/issues/3710))
  * provider/openstack: Add "delete on termination" boot-from-volume option ([#3232](https://github.com/hashicorp/terraform/issues/3232))
  * provider/digitalocean: Make `user_data` force a new droplet ([#3740](https://github.com/hashicorp/terraform/issues/3740))
  * provider/vsphere: Do not add network interfaces by default ([#3652](https://github.com/hashicorp/terraform/issues/3652))
  * provider/openstack: Configure Fixed IPs through ports ([#3772](https://github.com/hashicorp/terraform/issues/3772))
  * provider/openstack: Specify a port ID on a Router Interface ([#3903](https://github.com/hashicorp/terraform/issues/3903))
  * provider/openstack: Make LBaaS Virtual IP computed ([#3927](https://github.com/hashicorp/terraform/issues/3927))

BUG FIXES:

  * `terraform remote config`: update `--help` output ([#3632](https://github.com/hashicorp/terraform/issues/3632))
  * core: Modules on Git branches now update properly ([#1568](https://github.com/hashicorp/terraform/issues/1568))
  * core: Fix issue preventing input prompts for unset variables during plan ([#3843](https://github.com/hashicorp/terraform/issues/3843))
  * core: Fix issue preventing input prompts for unset variables during refresh ([#4017](https://github.com/hashicorp/terraform/issues/4017))
  * core: Orphan resources can now be targets ([#3912](https://github.com/hashicorp/terraform/issues/3912))
  * helper/schema: Skip StateFunc when value is nil ([#4002](https://github.com/hashicorp/terraform/issues/4002))
  * provider/google: Timeout when deleting large `instance_group_manager` ([#3591](https://github.com/hashicorp/terraform/issues/3591))
  * provider/aws: Fix issue with order of Termination Policies in AutoScaling Groups.
      This will introduce plans on upgrade to this version, in order to correct the ordering ([#2890](https://github.com/hashicorp/terraform/issues/2890))
  * provider/aws: Allow cluster name, not only ARN for `aws_ecs_service` ([#3668](https://github.com/hashicorp/terraform/issues/3668))
  * provider/aws: Fix a bug where a non-lower-cased `maintenance_window` can cause unnecessary planned changes ([#4020](https://github.com/hashicorp/terraform/issues/4020))
  * provider/aws: Only set `weight` on an `aws_route53_record` if it has been set in configuration ([#3900](https://github.com/hashicorp/terraform/issues/3900))
  * provider/aws: Ignore association not existing on route table destroy ([#3615](https://github.com/hashicorp/terraform/issues/3615))
  * provider/aws: Fix policy encoding issue with SNS Topics ([#3700](https://github.com/hashicorp/terraform/issues/3700))
  * provider/aws: Correctly export ARN in `aws_iam_saml_provider` ([#3827](https://github.com/hashicorp/terraform/issues/3827))
  * provider/aws: Fix issue deleting users who are attached to a group ([#4005](https://github.com/hashicorp/terraform/issues/4005))
  * provider/aws: Fix crash in Route53 Record if Zone not found ([#3945](https://github.com/hashicorp/terraform/issues/3945))
  * provider/aws: Retry deleting IAM Server Cert on dependency violation ([#3898](https://github.com/hashicorp/terraform/issues/3898))
  * provider/aws: Update Spot Instance request to provide connection information ([#3940](https://github.com/hashicorp/terraform/issues/3940))
  * provider/aws: Fix typo in error checking for IAM Policy Attachments ([#3970](https://github.com/hashicorp/terraform/issues/3970))
  * provider/aws: Fix issue with LB Cookie Stickiness and empty expiration period ([#3908](https://github.com/hashicorp/terraform/issues/3908))
  * provider/aws: Tolerate ElastiCache clusters being deleted outside Terraform ([#3767](https://github.com/hashicorp/terraform/issues/3767))
  * provider/aws: Downcase Route 53 record names in state file to match API output ([#3574](https://github.com/hashicorp/terraform/issues/3574))
  * provider/aws: Fix issue that could occur if no ECS Cluster was found for a given name ([#3829](https://github.com/hashicorp/terraform/issues/3829))
  * provider/aws: Fix issue with SNS topic policy if omitted ([#3777](https://github.com/hashicorp/terraform/issues/3777))
  * provider/aws: Support scratch volumes in `aws_ecs_task_definition` ([#3810](https://github.com/hashicorp/terraform/issues/3810))
  * provider/aws: Treat `aws_ecs_service` w/ Status==INACTIVE as deleted ([#3828](https://github.com/hashicorp/terraform/issues/3828))
  * provider/aws: Expand ~ to homedir in `aws_s3_bucket_object.source` ([#3910](https://github.com/hashicorp/terraform/issues/3910))
  * provider/aws: Fix issue with updating the `aws_ecs_task_definition` where `aws_ecs_service` didn't wait for a new computed ARN ([#3924](https://github.com/hashicorp/terraform/issues/3924))
  * provider/aws: Prevent crashing when deleting `aws_ecs_service` that is already gone ([#3914](https://github.com/hashicorp/terraform/issues/3914))
  * provider/aws: Allow spaces in `aws_db_subnet_group.name` (undocumented in the API) ([#3955](https://github.com/hashicorp/terraform/issues/3955))
  * provider/aws: Make VPC ID required on subnets ([#4021](https://github.com/hashicorp/terraform/issues/4021))
  * provider/azure: Various bug fixes ([#3695](https://github.com/hashicorp/terraform/issues/3695))
  * provider/digitalocean: Fix issue preventing SSH fingerprints from working ([#3633](https://github.com/hashicorp/terraform/issues/3633))
  * provider/digitalocean: Fix the DigitalOcean Droplet 404 potential on refresh of state ([#3768](https://github.com/hashicorp/terraform/issues/3768))
  * provider/openstack: Fix several issues causing unresolvable diffs ([#3440](https://github.com/hashicorp/terraform/issues/3440))
  * provider/openstack: Safely delete security groups ([#3696](https://github.com/hashicorp/terraform/issues/3696))
  * provider/openstack: Ignore order of `security_groups` in instance ([#3651](https://github.com/hashicorp/terraform/issues/3651))
  * provider/vsphere: Fix d.SetConnInfo error in case of a missing IP address ([#3636](https://github.com/hashicorp/terraform/issues/3636))
  * provider/openstack: Fix boot from volume ([#3206](https://github.com/hashicorp/terraform/issues/3206))
  * provider/openstack: Fix crashing when image is no longer accessible ([#2189](https://github.com/hashicorp/terraform/issues/2189))
  * provider/openstack: Better handling of network resource state changes ([#3712](https://github.com/hashicorp/terraform/issues/3712))
  * provider/openstack: Fix crashing when no security group is specified ([#3801](https://github.com/hashicorp/terraform/issues/3801))
  * provider/packet: Fix issue that could cause errors when provisioning many devices at once ([#3847](https://github.com/hashicorp/terraform/issues/3847))
  * provider/packet: Fix connection information for devices, allowing provisioners to run ([#3948](https://github.com/hashicorp/terraform/issues/3948))
  * provider/openstack: Fix issue preventing security group rules from being removed ([#3796](https://github.com/hashicorp/terraform/issues/3796))
  * provider/template: `template_file`: source contents instead of path ([#3909](https://github.com/hashicorp/terraform/issues/3909))

## 0.6.6 (October 23, 2015)

FEATURES:

  * New interpolation functions: `cidrhost`, `cidrnetmask` and `cidrsubnet` ([#3127](https://github.com/hashicorp/terraform/issues/3127))

IMPROVEMENTS:

  * "forces new resource" now highlighted in plan output ([#3136](https://github.com/hashicorp/terraform/issues/3136))

BUG FIXES:

  * helper/schema: Better error message for assigning list/map to string ([#3009](https://github.com/hashicorp/terraform/issues/3009))
  * remote/state/atlas: Additional remote state conflict handling for semantically neutral state changes ([#3603](https://github.com/hashicorp/terraform/issues/3603))

## 0.6.5 (October 21, 2015)

FEATURES:

  * **New resources: `aws_codeploy_app` and `aws_codeploy_deployment_group`** ([#2783](https://github.com/hashicorp/terraform/issues/2783))
  * New remote state backend: `etcd` ([#3487](https://github.com/hashicorp/terraform/issues/3487))
  * New interpolation functions: `upper` and `lower` ([#3558](https://github.com/hashicorp/terraform/issues/3558))

BUG FIXES:

  * core: Fix remote state conflicts caused by ambiguity in ordering of deeply nested modules ([#3573](https://github.com/hashicorp/terraform/issues/3573))
  * core: Fix remote state conflicts caused by state metadata differences ([#3569](https://github.com/hashicorp/terraform/issues/3569))
  * core: Avoid using http.DefaultClient ([#3532](https://github.com/hashicorp/terraform/issues/3532))

INTERNAL IMPROVEMENTS:

  * provider/digitalocean: use official Go client ([#3333](https://github.com/hashicorp/terraform/issues/3333))
  * core: extract module fetching to external library ([#3516](https://github.com/hashicorp/terraform/issues/3516))

## 0.6.4 (October 15, 2015)

FEATURES:

  * **New provider: `rundeck`** ([#2412](https://github.com/hashicorp/terraform/issues/2412))
  * **New provider: `packet`** ([#2260](https://github.com/hashicorp/terraform/issues/2260)), ([#3472](https://github.com/hashicorp/terraform/issues/3472))
  * **New provider: `vsphere`**: Initial support for a VM resource ([#3419](https://github.com/hashicorp/terraform/issues/3419))
  * **New resource: `cloudstack_loadbalancer_rule`** ([#2934](https://github.com/hashicorp/terraform/issues/2934))
  * **New resource: `google_compute_project_metadata`** ([#3065](https://github.com/hashicorp/terraform/issues/3065))
  * **New resources: `aws_ami`, `aws_ami_copy`, `aws_ami_from_instance`** ([#2784](https://github.com/hashicorp/terraform/issues/2784))
  * **New resources: `aws_cloudwatch_log_group`** ([#2415](https://github.com/hashicorp/terraform/issues/2415))
  * **New resource: `google_storage_bucket_object`** ([#3192](https://github.com/hashicorp/terraform/issues/3192))
  * **New resources: `google_compute_vpn_gateway`, `google_compute_vpn_tunnel`** ([#3213](https://github.com/hashicorp/terraform/issues/3213))
  * **New resources: `google_storage_bucket_acl`, `google_storage_object_acl`** ([#3272](https://github.com/hashicorp/terraform/issues/3272))
  * **New resource: `aws_iam_saml_provider`** ([#3156](https://github.com/hashicorp/terraform/issues/3156))
  * **New resources: `aws_efs_file_system` and `aws_efs_mount_target`** ([#2196](https://github.com/hashicorp/terraform/issues/2196))
  * **New resources: `aws_opsworks_*`** ([#2162](https://github.com/hashicorp/terraform/issues/2162))
  * **New resource: `aws_elasticsearch_domain`** ([#3443](https://github.com/hashicorp/terraform/issues/3443))
  * **New resource: `aws_directory_service_directory`** ([#3228](https://github.com/hashicorp/terraform/issues/3228))
  * **New resource: `aws_autoscaling_lifecycle_hook`** ([#3351](https://github.com/hashicorp/terraform/issues/3351))
  * **New resource: `aws_placement_group`** ([#3457](https://github.com/hashicorp/terraform/issues/3457))
  * **New resource: `aws_glacier_vault`** ([#3491](https://github.com/hashicorp/terraform/issues/3491))
  * **New lifecycle flag: `ignore_changes`** ([#2525](https://github.com/hashicorp/terraform/issues/2525))

IMPROVEMENTS:

  * core: Add a function to find the index of an element in a list. ([#2704](https://github.com/hashicorp/terraform/issues/2704))
  * core: Print all outputs when `terraform output` is called with no arguments ([#2920](https://github.com/hashicorp/terraform/issues/2920))
  * core: In plan output summary, count resource replacement as Add/Remove instead of Change ([#3173](https://github.com/hashicorp/terraform/issues/3173))
  * core: Add interpolation functions for base64 encoding and decoding. ([#3325](https://github.com/hashicorp/terraform/issues/3325))
  * core: Expose parallelism as a CLI option instead of a hard-coding the default of 10 ([#3365](https://github.com/hashicorp/terraform/issues/3365))
  * core: Add interpolation function `compact`, to remove empty elements from a list. ([#3239](https://github.com/hashicorp/terraform/issues/3239)), ([#3479](https://github.com/hashicorp/terraform/issues/3479))
  * core: Allow filtering of log output by level, using e.g. ``TF_LOG=INFO`` ([#3380](https://github.com/hashicorp/terraform/issues/3380))
  * provider/aws: Add `instance_initiated_shutdown_behavior` to AWS Instance ([#2887](https://github.com/hashicorp/terraform/issues/2887))
  * provider/aws: Support IAM role names (previously just ARNs) in `aws_ecs_service.iam_role` ([#3061](https://github.com/hashicorp/terraform/issues/3061))
  * provider/aws: Add update method to RDS Subnet groups, can modify subnets without recreating  ([#3053](https://github.com/hashicorp/terraform/issues/3053))
  * provider/aws: Paginate notifications returned for ASG Notifications ([#3043](https://github.com/hashicorp/terraform/issues/3043))
  * provider/aws: Adds additional S3 Bucket Object inputs ([#3265](https://github.com/hashicorp/terraform/issues/3265))
  * provider/aws: add `ses_smtp_password` to `aws_iam_access_key` ([#3165](https://github.com/hashicorp/terraform/issues/3165))
  * provider/aws: read `iam_instance_profile` for `aws_instance` and save to state ([#3167](https://github.com/hashicorp/terraform/issues/3167))
  * provider/aws: allow `instance` to be computed in `aws_eip` ([#3036](https://github.com/hashicorp/terraform/issues/3036))
  * provider/aws: Add `versioning` option to `aws_s3_bucket` ([#2942](https://github.com/hashicorp/terraform/issues/2942))
  * provider/aws: Add `configuration_endpoint` to `aws_elasticache_cluster` ([#3250](https://github.com/hashicorp/terraform/issues/3250))
  * provider/aws: Add validation for `app_cookie_stickiness_policy.name` ([#3277](https://github.com/hashicorp/terraform/issues/3277))
  * provider/aws: Add validation for `db_parameter_group.name` ([#3279](https://github.com/hashicorp/terraform/issues/3279))
  * provider/aws: Set DynamoDB Table ARN after creation ([#3500](https://github.com/hashicorp/terraform/issues/3500))
  * provider/aws: `aws_s3_bucket_object` allows interpolated content to be set with new `content` attribute. ([#3200](https://github.com/hashicorp/terraform/issues/3200))
  * provider/aws: Allow tags for `aws_kinesis_stream` resource. ([#3397](https://github.com/hashicorp/terraform/issues/3397))
  * provider/aws: Configurable capacity waiting duration for ASGs ([#3191](https://github.com/hashicorp/terraform/issues/3191))
  * provider/aws: Allow non-persistent Spot Requests ([#3311](https://github.com/hashicorp/terraform/issues/3311))
  * provider/aws: Support tags for AWS DB subnet group ([#3138](https://github.com/hashicorp/terraform/issues/3138))
  * provider/cloudstack: Add `project` parameter to `cloudstack_vpc`, `cloudstack_network`, `cloudstack_ipaddress` and `cloudstack_disk` ([#3035](https://github.com/hashicorp/terraform/issues/3035))
  * provider/openstack: add functionality to attach FloatingIP to Port ([#1788](https://github.com/hashicorp/terraform/issues/1788))
  * provider/google: Can now do multi-region deployments without using multiple providers ([#3258](https://github.com/hashicorp/terraform/issues/3258))
  * remote/s3: Allow canned ACLs to be set on state objects. ([#3233](https://github.com/hashicorp/terraform/issues/3233))
  * remote/s3: Remote state is stored in S3 with `Content-Type: application/json` ([#3385](https://github.com/hashicorp/terraform/issues/3385))

BUG FIXES:

  * core: Fix problems referencing list attributes in interpolations ([#2157](https://github.com/hashicorp/terraform/issues/2157))
  * core: don't error on computed value during input walk ([#2988](https://github.com/hashicorp/terraform/issues/2988))
  * core: Ignore missing variables during destroy phase ([#3393](https://github.com/hashicorp/terraform/issues/3393))
  * provider/google: Crashes with interface conversion in GCE Instance Template ([#3027](https://github.com/hashicorp/terraform/issues/3027))
  * provider/google: Convert int to int64 when building the GKE cluster.NodeConfig struct ([#2978](https://github.com/hashicorp/terraform/issues/2978))
  * provider/google: google_compute_instance_template.network_interface.network should be a URL ([#3226](https://github.com/hashicorp/terraform/issues/3226))
  * provider/aws: Retry creation of `aws_ecs_service` if IAM policy isn't ready yet ([#3061](https://github.com/hashicorp/terraform/issues/3061))
  * provider/aws: Fix issue with mixed capitalization for RDS Instances  ([#3053](https://github.com/hashicorp/terraform/issues/3053))
  * provider/aws: Fix issue with RDS to allow major version upgrades ([#3053](https://github.com/hashicorp/terraform/issues/3053))
  * provider/aws: Fix shard_count in `aws_kinesis_stream` ([#2986](https://github.com/hashicorp/terraform/issues/2986))
  * provider/aws: Fix issue with `key_name` and using VPCs with spot instance requests ([#2954](https://github.com/hashicorp/terraform/issues/2954))
  * provider/aws: Fix unresolvable diffs coming from `aws_elasticache_cluster` names being downcased
      by AWS ([#3120](https://github.com/hashicorp/terraform/issues/3120))
  * provider/aws: Read instance source_dest_check and save to state ([#3152](https://github.com/hashicorp/terraform/issues/3152))
  * provider/aws: Allow `weight = 0` in Route53 records ([#3196](https://github.com/hashicorp/terraform/issues/3196))
  * provider/aws: Normalize aws_elasticache_cluster id to lowercase, allowing convergence. ([#3235](https://github.com/hashicorp/terraform/issues/3235))
  * provider/aws: Fix ValidateAccountId for IAM Instance Profiles ([#3313](https://github.com/hashicorp/terraform/issues/3313))
  * provider/aws: Update Security Group Rules to Version 2 ([#3019](https://github.com/hashicorp/terraform/issues/3019))
  * provider/aws: Migrate KeyPair to version 1, fixing issue with using `file()` ([#3470](https://github.com/hashicorp/terraform/issues/3470))
  * provider/aws: Fix force_delete on autoscaling groups ([#3485](https://github.com/hashicorp/terraform/issues/3485))
  * provider/aws: Fix crash with VPC Peering connections ([#3490](https://github.com/hashicorp/terraform/issues/3490))
  * provider/aws: fix bug with reading GSIs from dynamodb ([#3300](https://github.com/hashicorp/terraform/issues/3300))
  * provider/docker: Fix issue preventing private images from being referenced ([#2619](https://github.com/hashicorp/terraform/issues/2619))
  * provider/digitalocean: Fix issue causing unnecessary diffs based on droplet slugsize case ([#3284](https://github.com/hashicorp/terraform/issues/3284))
  * provider/openstack: add state 'downloading' to list of expected states in
      `blockstorage_volume_v1` creation ([#2866](https://github.com/hashicorp/terraform/issues/2866))
  * provider/openstack: remove security groups (by name) before adding security
      groups (by id) ([#2008](https://github.com/hashicorp/terraform/issues/2008))

INTERNAL IMPROVEMENTS:

  * core: Makefile target "plugin-dev" for building just one plugin. ([#3229](https://github.com/hashicorp/terraform/issues/3229))
  * helper/schema: Don't allow ``Update`` func if no attributes can actually be updated, per schema. ([#3288](https://github.com/hashicorp/terraform/issues/3288))
  * helper/schema: Default hashing function for sets ([#3018](https://github.com/hashicorp/terraform/issues/3018))
  * helper/multierror: Remove in favor of [github.com/hashicorp/go-multierror](http://github.com/hashicorp/go-multierror). ([#3336](https://github.com/hashicorp/terraform/issues/3336))

## 0.6.3 (August 11, 2015)

BUG FIXES:

  * core: Skip all descendents after error, not just children; helps prevent confusing
      additional errors/crashes after initial failure ([#2963](https://github.com/hashicorp/terraform/issues/2963))
  * core: fix deadlock possibility when both a module and a dependent resource are
      removed in the same run ([#2968](https://github.com/hashicorp/terraform/issues/2968))
  * provider/aws: Fix issue with authenticating when using IAM profiles ([#2959](https://github.com/hashicorp/terraform/issues/2959))

## 0.6.2 (August 6, 2015)

FEATURES:

  * **New resource: `google_compute_instance_group_manager`** ([#2868](https://github.com/hashicorp/terraform/issues/2868))
  * **New resource: `google_compute_autoscaler`** ([#2868](https://github.com/hashicorp/terraform/issues/2868))
  * **New resource: `aws_s3_bucket_object`** ([#2898](https://github.com/hashicorp/terraform/issues/2898))

IMPROVEMENTS:

  * core: Add resource IDs to errors coming from `apply`/`refresh` ([#2815](https://github.com/hashicorp/terraform/issues/2815))
  * provider/aws: Validate credentials before walking the graph ([#2730](https://github.com/hashicorp/terraform/issues/2730))
  * provider/aws: Added website_domain for S3 buckets ([#2210](https://github.com/hashicorp/terraform/issues/2210))
  * provider/aws: ELB names are now optional, and generated by Terraform if omitted ([#2571](https://github.com/hashicorp/terraform/issues/2571))
  * provider/aws: Downcase RDS engine names to prevent continuous diffs ([#2745](https://github.com/hashicorp/terraform/issues/2745))
  * provider/aws: Added `source_dest_check` attribute to the aws_network_interface ([#2741](https://github.com/hashicorp/terraform/issues/2741))
  * provider/aws: Clean up externally removed Launch Configurations ([#2806](https://github.com/hashicorp/terraform/issues/2806))
  * provider/aws: Allow configuration of the DynamoDB Endpoint ([#2825](https://github.com/hashicorp/terraform/issues/2825))
  * provider/aws: Compute private ip addresses of ENIs if they are not specified ([#2743](https://github.com/hashicorp/terraform/issues/2743))
  * provider/aws: Add `arn` attribute for DynamoDB tables ([#2924](https://github.com/hashicorp/terraform/issues/2924))
  * provider/aws: Fail silently when account validation fails while from instance profile ([#3001](https://github.com/hashicorp/terraform/issues/3001))
  * provider/azure: Allow `settings_file` to accept XML string ([#2922](https://github.com/hashicorp/terraform/issues/2922))
  * provider/azure: Provide a simpler error when using a Platform Image without a
      Storage Service ([#2861](https://github.com/hashicorp/terraform/issues/2861))
  * provider/google: `account_file` is now expected to be JSON. Paths are still supported for
      backwards compatibility. ([#2839](https://github.com/hashicorp/terraform/issues/2839))

BUG FIXES:

  * core: Prevent error duplication in `apply` ([#2815](https://github.com/hashicorp/terraform/issues/2815))
  * core: Fix crash when  a provider validation adds a warning ([#2878](https://github.com/hashicorp/terraform/issues/2878))
  * provider/aws: Fix issue with toggling monitoring in AWS Instances ([#2794](https://github.com/hashicorp/terraform/issues/2794))
  * provider/aws: Fix issue with Spot Instance Requests and cancellation ([#2805](https://github.com/hashicorp/terraform/issues/2805))
  * provider/aws: Fix issue with checking for ElastiCache cluster cache node status ([#2842](https://github.com/hashicorp/terraform/issues/2842))
  * provider/aws: Fix issue when unable to find a Root Block Device name of an Instance Backed
      AMI ([#2646](https://github.com/hashicorp/terraform/issues/2646))
  * provider/dnsimple: Domain and type should force new records ([#2777](https://github.com/hashicorp/terraform/issues/2777))
  * provider/aws: Fix issue with IAM Server Certificates and Chains ([#2871](https://github.com/hashicorp/terraform/issues/2871))
  * provider/aws: Fix issue with IAM Server Certificates when using `path` ([#2871](https://github.com/hashicorp/terraform/issues/2871))
  * provider/aws: Fix issue in Security Group Rules when the Security Group is not found ([#2897](https://github.com/hashicorp/terraform/issues/2897))
  * provider/aws: allow external ENI attachments ([#2943](https://github.com/hashicorp/terraform/issues/2943))
  * provider/aws: Fix issue with S3 Buckets, and throwing an error when not found ([#2925](https://github.com/hashicorp/terraform/issues/2925))

## 0.6.1 (July 20, 2015)

FEATURES:

  * **New resource: `google_container_cluster`** ([#2357](https://github.com/hashicorp/terraform/issues/2357))
  * **New resource: `aws_vpc_endpoint`** ([#2695](https://github.com/hashicorp/terraform/issues/2695))

IMPROVEMENTS:

  * connection/ssh: Print SSH bastion host details to output ([#2684](https://github.com/hashicorp/terraform/issues/2684))
  * provider/aws: Create RDS databases from snapshots ([#2062](https://github.com/hashicorp/terraform/issues/2062))
  * provider/aws: Add support for restoring from Redis backup stored in S3 ([#2634](https://github.com/hashicorp/terraform/issues/2634))
  * provider/aws: Add `maintenance_window` to ElastiCache cluster ([#2642](https://github.com/hashicorp/terraform/issues/2642))
  * provider/aws: Availability Zones are optional when specifying VPC Zone Identifiers in
      Auto Scaling Groups updates ([#2724](https://github.com/hashicorp/terraform/issues/2724))
  * provider/google: Add metadata_startup_script to google_compute_instance ([#2375](https://github.com/hashicorp/terraform/issues/2375))

BUG FIXES:

  * core: Don't prompt for variables with defaults ([#2613](https://github.com/hashicorp/terraform/issues/2613))
  * core: Return correct number of planned updates ([#2620](https://github.com/hashicorp/terraform/issues/2620))
  * core: Fix "provider not found" error that can occur while running
      a destroy plan with grandchildren modules ([#2755](https://github.com/hashicorp/terraform/issues/2755))
  * core: Fix UUID showing up in diff for computed splat (`foo.*.bar`)
      variables. ([#2788](https://github.com/hashicorp/terraform/issues/2788))
  * core: Orphan modules that contain no resources (only other modules)
      are properly destroyed up to arbitrary depth ([#2786](https://github.com/hashicorp/terraform/issues/2786))
  * core: Fix "attribute not available" during destroy plans in
      cases where the parameter is passed between modules ([#2775](https://github.com/hashicorp/terraform/issues/2775))
  * core: Record schema version when destroy fails ([#2923](https://github.com/hashicorp/terraform/issues/2923))
  * connection/ssh: fix issue on machines with an SSH Agent available
    preventing `key_file` from being read without explicitly
    setting `agent = false` ([#2615](https://github.com/hashicorp/terraform/issues/2615))
  * provider/aws: Allow uppercase characters in `aws_elb.name` ([#2580](https://github.com/hashicorp/terraform/issues/2580))
  * provider/aws: Allow underscores in `aws_db_subnet_group.name` (undocumented by AWS) ([#2604](https://github.com/hashicorp/terraform/issues/2604))
  * provider/aws: Allow dots in `aws_db_subnet_group.name` (undocumented by AWS) ([#2665](https://github.com/hashicorp/terraform/issues/2665))
  * provider/aws: Fix issue with pending Spot Instance requests ([#2640](https://github.com/hashicorp/terraform/issues/2640))
  * provider/aws: Fix issue in AWS Classic environment with referencing external
      Security Groups ([#2644](https://github.com/hashicorp/terraform/issues/2644))
  * provider/aws: Bump internet gateway detach timeout ([#2669](https://github.com/hashicorp/terraform/issues/2669))
  * provider/aws: Fix issue with detecting differences in DB Parameters ([#2728](https://github.com/hashicorp/terraform/issues/2728))
  * provider/aws: `ecs_cluster` rename (recreation) and deletion is handled correctly ([#2698](https://github.com/hashicorp/terraform/issues/2698))
  * provider/aws: `aws_route_table` ignores routes generated for VPC endpoints ([#2695](https://github.com/hashicorp/terraform/issues/2695))
  * provider/aws: Fix issue with Launch Configurations and enable_monitoring ([#2735](https://github.com/hashicorp/terraform/issues/2735))
  * provider/openstack: allow empty api_key and endpoint_type ([#2626](https://github.com/hashicorp/terraform/issues/2626))
  * provisioner/chef: Fix permission denied error with ohai hints ([#2781](https://github.com/hashicorp/terraform/issues/2781))

## 0.6.0 (June 30, 2015)

BACKWARDS INCOMPATIBILITIES:

 * command/push: If a variable is already set within Atlas, it won't be
     updated unless the `-overwrite` flag is present ([#2373](https://github.com/hashicorp/terraform/issues/2373))
 * connection/ssh: The `agent` field now defaults to `true` if
     the `SSH_AGENT_SOCK` environment variable is present. In other words,
     `ssh-agent` support is now opt-out instead of opt-in functionality. ([#2408](https://github.com/hashicorp/terraform/issues/2408))
 * provider/aws: If you were setting access and secret key to blank ("")
     to force Terraform to load credentials from another source such as the
     EC2 role, this will now error. Remove the blank lines and Terraform
     will load from other sources.
 * `concat()` has been repurposed to combine lists instead of strings (old behavior
     of joining strings is maintained in this version but is deprecated, strings
     should be combined using interpolation syntax, like "${var.foo}{var.bar}")
     ([#1790](https://github.com/hashicorp/terraform/issues/1790))

FEATURES:

  * **New provider: `azure`** ([#2052](https://github.com/hashicorp/terraform/issues/2052), [#2053](https://github.com/hashicorp/terraform/issues/2053), [#2372](https://github.com/hashicorp/terraform/issues/2372), [#2380](https://github.com/hashicorp/terraform/issues/2380), [#2394](https://github.com/hashicorp/terraform/issues/2394), [#2515](https://github.com/hashicorp/terraform/issues/2515), [#2530](https://github.com/hashicorp/terraform/issues/2530), [#2562](https://github.com/hashicorp/terraform/issues/2562))
  * **New resource: `aws_autoscaling_notification`** ([#2197](https://github.com/hashicorp/terraform/issues/2197))
  * **New resource: `aws_autoscaling_policy`** ([#2201](https://github.com/hashicorp/terraform/issues/2201))
  * **New resource: `aws_cloudwatch_metric_alarm`** ([#2201](https://github.com/hashicorp/terraform/issues/2201))
  * **New resource: `aws_dynamodb_table`** ([#2121](https://github.com/hashicorp/terraform/issues/2121))
  * **New resource: `aws_ecs_cluster`** ([#1803](https://github.com/hashicorp/terraform/issues/1803))
  * **New resource: `aws_ecs_service`** ([#1803](https://github.com/hashicorp/terraform/issues/1803))
  * **New resource: `aws_ecs_task_definition`** ([#1803](https://github.com/hashicorp/terraform/issues/1803), [#2402](https://github.com/hashicorp/terraform/issues/2402))
  * **New resource: `aws_elasticache_parameter_group`** ([#2276](https://github.com/hashicorp/terraform/issues/2276))
  * **New resource: `aws_flow_log`** ([#2384](https://github.com/hashicorp/terraform/issues/2384))
  * **New resource: `aws_iam_group_association`** ([#2273](https://github.com/hashicorp/terraform/issues/2273))
  * **New resource: `aws_iam_policy_attachment`** ([#2395](https://github.com/hashicorp/terraform/issues/2395))
  * **New resource: `aws_lambda_function`** ([#2170](https://github.com/hashicorp/terraform/issues/2170))
  * **New resource: `aws_route53_delegation_set`** ([#1999](https://github.com/hashicorp/terraform/issues/1999))
  * **New resource: `aws_route53_health_check`** ([#2226](https://github.com/hashicorp/terraform/issues/2226))
  * **New resource: `aws_spot_instance_request`** ([#2263](https://github.com/hashicorp/terraform/issues/2263))
  * **New resource: `cloudstack_ssh_keypair`** ([#2004](https://github.com/hashicorp/terraform/issues/2004))
  * **New remote state backend: `swift`**: You can now store remote state in
     a OpenStack Swift. ([#2254](https://github.com/hashicorp/terraform/issues/2254))
  * command/output: support display of module outputs ([#2102](https://github.com/hashicorp/terraform/issues/2102))
  * core: `keys()` and `values()` funcs for map variables ([#2198](https://github.com/hashicorp/terraform/issues/2198))
  * connection/ssh: SSH bastion host support and ssh-agent forwarding ([#2425](https://github.com/hashicorp/terraform/issues/2425))

IMPROVEMENTS:

  * core: HTTP remote state now accepts `skip_cert_verification`
      option to ignore TLS cert verification. ([#2214](https://github.com/hashicorp/terraform/issues/2214))
  * core: S3 remote state now accepts the 'encrypt' option for SSE ([#2405](https://github.com/hashicorp/terraform/issues/2405))
  * core: `plan` now reports sum of resources to be changed/created/destroyed ([#2458](https://github.com/hashicorp/terraform/issues/2458))
  * core: Change string list representation so we can distinguish empty, single
      element lists ([#2504](https://github.com/hashicorp/terraform/issues/2504))
  * core: Properly close provider and provisioner plugin connections ([#2406](https://github.com/hashicorp/terraform/issues/2406), [#2527](https://github.com/hashicorp/terraform/issues/2527))
  * provider/aws: AutoScaling groups now support updating Load Balancers without
      recreation ([#2472](https://github.com/hashicorp/terraform/issues/2472))
  * provider/aws: Allow more in-place updates for ElastiCache cluster without recreating
      ([#2469](https://github.com/hashicorp/terraform/issues/2469))
  * provider/aws: ElastiCache Subnet Groups can be updated
      without destroying first ([#2191](https://github.com/hashicorp/terraform/issues/2191))
  * provider/aws: Normalize `certificate_chain` in `aws_iam_server_certificate` to
      prevent unnecessary replacement. ([#2411](https://github.com/hashicorp/terraform/issues/2411))
  * provider/aws: `aws_instance` supports `monitoring' ([#2489](https://github.com/hashicorp/terraform/issues/2489))
  * provider/aws: `aws_launch_configuration` now supports `enable_monitoring` ([#2410](https://github.com/hashicorp/terraform/issues/2410))
  * provider/aws: Show outputs after `terraform refresh` ([#2347](https://github.com/hashicorp/terraform/issues/2347))
  * provider/aws: Add backoff/throttling during DynamoDB creation ([#2462](https://github.com/hashicorp/terraform/issues/2462))
  * provider/aws: Add validation for aws_vpc.cidr_block ([#2514](https://github.com/hashicorp/terraform/issues/2514))
  * provider/aws: Add validation for aws_db_subnet_group.name ([#2513](https://github.com/hashicorp/terraform/issues/2513))
  * provider/aws: Add validation for aws_db_instance.identifier ([#2516](https://github.com/hashicorp/terraform/issues/2516))
  * provider/aws: Add validation for aws_elb.name ([#2517](https://github.com/hashicorp/terraform/issues/2517))
  * provider/aws: Add validation for aws_security_group (name+description) ([#2518](https://github.com/hashicorp/terraform/issues/2518))
  * provider/aws: Add validation for aws_launch_configuration ([#2519](https://github.com/hashicorp/terraform/issues/2519))
  * provider/aws: Add validation for aws_autoscaling_group.name ([#2520](https://github.com/hashicorp/terraform/issues/2520))
  * provider/aws: Add validation for aws_iam_role.name ([#2521](https://github.com/hashicorp/terraform/issues/2521))
  * provider/aws: Add validation for aws_iam_role_policy.name ([#2552](https://github.com/hashicorp/terraform/issues/2552))
  * provider/aws: Add validation for aws_iam_instance_profile.name ([#2553](https://github.com/hashicorp/terraform/issues/2553))
  * provider/aws: aws_auto_scaling_group.default_cooldown no longer requires
      resource replacement ([#2510](https://github.com/hashicorp/terraform/issues/2510))
  * provider/aws: add AH and ESP protocol integers ([#2321](https://github.com/hashicorp/terraform/issues/2321))
  * provider/docker: `docker_container` has the `privileged`
      option. ([#2227](https://github.com/hashicorp/terraform/issues/2227))
  * provider/openstack: allow `OS_AUTH_TOKEN` environment variable
      to set the openstack `api_key` field ([#2234](https://github.com/hashicorp/terraform/issues/2234))
  * provider/openstack: Can now configure endpoint type (public, admin,
      internal) ([#2262](https://github.com/hashicorp/terraform/issues/2262))
  * provider/cloudstack: `cloudstack_instance` now supports projects ([#2115](https://github.com/hashicorp/terraform/issues/2115))
  * provisioner/chef: Added a `os_type` to specifically specify the target OS ([#2483](https://github.com/hashicorp/terraform/issues/2483))
  * provisioner/chef: Added a `ohai_hints` option to upload hint files ([#2487](https://github.com/hashicorp/terraform/issues/2487))

BUG FIXES:

  * core: lifecycle `prevent_destroy` can be any value that can be
      coerced into a bool ([#2268](https://github.com/hashicorp/terraform/issues/2268))
  * core: matching provider types in sibling modules won't override
      each other's config. ([#2464](https://github.com/hashicorp/terraform/issues/2464))
  * core: computed provider configurations now properly validate ([#2457](https://github.com/hashicorp/terraform/issues/2457))
  * core: orphan (commented out) resource dependencies are destroyed in
      the correct order ([#2453](https://github.com/hashicorp/terraform/issues/2453))
  * core: validate object types in plugins are actually objects ([#2450](https://github.com/hashicorp/terraform/issues/2450))
  * core: fix `-no-color` flag in subcommands ([#2414](https://github.com/hashicorp/terraform/issues/2414))
  * core: Fix error of 'attribute not found for variable' when a computed
      resource attribute is used as a parameter to a module ([#2477](https://github.com/hashicorp/terraform/issues/2477))
  * core: moduled orphans will properly inherit provider configs ([#2476](https://github.com/hashicorp/terraform/issues/2476))
  * core: modules with provider aliases work properly if the parent
      doesn't implement those aliases ([#2475](https://github.com/hashicorp/terraform/issues/2475))
  * core: unknown resource attributes passed in as parameters to modules
      now error ([#2478](https://github.com/hashicorp/terraform/issues/2478))
  * core: better error messages for missing variables ([#2479](https://github.com/hashicorp/terraform/issues/2479))
  * core: removed set items now properly appear in diffs and applies ([#2507](https://github.com/hashicorp/terraform/issues/2507))
  * core: '*' will not be added as part of the variable name when you
      attempt multiplication without a space ([#2505](https://github.com/hashicorp/terraform/issues/2505))
  * core: fix target dependency calculation across module boundaries ([#2555](https://github.com/hashicorp/terraform/issues/2555))
  * command/*: fixed bug where variable input was not asked for unset
      vars if terraform.tfvars existed ([#2502](https://github.com/hashicorp/terraform/issues/2502))
  * command/apply: prevent output duplication when reporting errors ([#2267](https://github.com/hashicorp/terraform/issues/2267))
  * command/apply: destroyed orphan resources are properly counted ([#2506](https://github.com/hashicorp/terraform/issues/2506))
  * provider/aws: loading credentials from the environment (vars, EC2 role,
      etc.) is more robust and will not ask for credentials from stdin ([#1841](https://github.com/hashicorp/terraform/issues/1841))
  * provider/aws: fix panic when route has no `cidr_block` ([#2215](https://github.com/hashicorp/terraform/issues/2215))
  * provider/aws: fix issue preventing destruction of IAM Roles ([#2177](https://github.com/hashicorp/terraform/issues/2177))
  * provider/aws: fix issue where Security Group Rules could collide and fail
      to save to the state file correctly ([#2376](https://github.com/hashicorp/terraform/issues/2376))
  * provider/aws: fix issue preventing destruction self referencing Securtity
     Group Rules ([#2305](https://github.com/hashicorp/terraform/issues/2305))
  * provider/aws: fix issue causing perpetual diff on ELB listeners
      when non-lowercase protocol strings were used ([#2246](https://github.com/hashicorp/terraform/issues/2246))
  * provider/aws: corrected frankfurt S3 website region ([#2259](https://github.com/hashicorp/terraform/issues/2259))
  * provider/aws: `aws_elasticache_cluster` port is required ([#2160](https://github.com/hashicorp/terraform/issues/2160))
  * provider/aws: Handle AMIs where RootBlockDevice does not appear in the
      BlockDeviceMapping, preventing root_block_device from working ([#2271](https://github.com/hashicorp/terraform/issues/2271))
  * provider/aws: fix `terraform show` with remote state ([#2371](https://github.com/hashicorp/terraform/issues/2371))
  * provider/aws: detect `instance_type` drift on `aws_instance` ([#2374](https://github.com/hashicorp/terraform/issues/2374))
  * provider/aws: fix crash when `security_group_rule` referenced non-existent
      security group ([#2434](https://github.com/hashicorp/terraform/issues/2434))
  * provider/aws: `aws_launch_configuration` retries if IAM instance
      profile is not ready yet. ([#2452](https://github.com/hashicorp/terraform/issues/2452))
  * provider/aws: `fqdn` is populated during creation for `aws_route53_record` ([#2528](https://github.com/hashicorp/terraform/issues/2528))
  * provider/aws: retry VPC delete on DependencyViolation due to eventual
      consistency ([#2532](https://github.com/hashicorp/terraform/issues/2532))
  * provider/aws: VPC peering connections in "failed" state are deleted ([#2544](https://github.com/hashicorp/terraform/issues/2544))
  * provider/aws: EIP deletion works if it was manually disassociated ([#2543](https://github.com/hashicorp/terraform/issues/2543))
  * provider/aws: `elasticache_subnet_group.subnet_ids` is now a required argument ([#2534](https://github.com/hashicorp/terraform/issues/2534))
  * provider/aws: handle nil response from VPN connection describes ([#2533](https://github.com/hashicorp/terraform/issues/2533))
  * provider/cloudflare: manual record deletion doesn't cause error ([#2545](https://github.com/hashicorp/terraform/issues/2545))
  * provider/digitalocean: handle case where droplet is deleted outside of
      terraform ([#2497](https://github.com/hashicorp/terraform/issues/2497))
  * provider/dme: No longer an error if record deleted manually ([#2546](https://github.com/hashicorp/terraform/issues/2546))
  * provider/docker: Fix issues when using containers with links ([#2327](https://github.com/hashicorp/terraform/issues/2327))
  * provider/openstack: fix panic case if API returns nil network ([#2448](https://github.com/hashicorp/terraform/issues/2448))
  * provider/template: fix issue causing "unknown variable" rendering errors
      when an existing set of template variables is changed ([#2386](https://github.com/hashicorp/terraform/issues/2386))
  * provisioner/chef: improve the decoding logic to prevent parameter not found errors ([#2206](https://github.com/hashicorp/terraform/issues/2206))

## 0.5.3 (June 1, 2015)

IMPROVEMENTS:

  * **New resource: `aws_kinesis_stream`** ([#2110](https://github.com/hashicorp/terraform/issues/2110))
  * **New resource: `aws_iam_server_certificate`** ([#2086](https://github.com/hashicorp/terraform/issues/2086))
  * **New resource: `aws_sqs_queue`** ([#1939](https://github.com/hashicorp/terraform/issues/1939))
  * **New resource: `aws_sns_topic`** ([#1974](https://github.com/hashicorp/terraform/issues/1974))
  * **New resource: `aws_sns_topic_subscription`** ([#1974](https://github.com/hashicorp/terraform/issues/1974))
  * **New resource: `aws_volume_attachment`** ([#2050](https://github.com/hashicorp/terraform/issues/2050))
  * **New resource: `google_storage_bucket`** ([#2060](https://github.com/hashicorp/terraform/issues/2060))
  * provider/aws: support ec2 termination protection ([#1988](https://github.com/hashicorp/terraform/issues/1988))
  * provider/aws: support for RDS Read Replicas ([#1946](https://github.com/hashicorp/terraform/issues/1946))
  * provider/aws: `aws_s3_bucket` add support for `policy` ([#1992](https://github.com/hashicorp/terraform/issues/1992))
  * provider/aws: `aws_ebs_volume` add support for `tags` ([#2135](https://github.com/hashicorp/terraform/issues/2135))
  * provider/aws: `aws_elasticache_cluster` Confirm node status before reporting
      available
  * provider/aws: `aws_network_acl` Add support for ICMP Protocol ([#2148](https://github.com/hashicorp/terraform/issues/2148))
  * provider/aws: New `force_destroy` parameter for S3 buckets, to destroy
      Buckets that contain objects ([#2007](https://github.com/hashicorp/terraform/issues/2007))
  * provider/aws: switching `health_check_type` on ASGs no longer requires
      resource refresh ([#2147](https://github.com/hashicorp/terraform/issues/2147))
  * provider/aws: ignore empty `vpc_security_group_ids` on `aws_instance` ([#2311](https://github.com/hashicorp/terraform/issues/2311))

BUG FIXES:

  * provider/aws: Correctly handle AWS keypairs which no longer exist ([#2032](https://github.com/hashicorp/terraform/issues/2032))
  * provider/aws: Fix issue with restoring an Instance from snapshot ID ([#2120](https://github.com/hashicorp/terraform/issues/2120))
  * provider/template: store relative path in the state ([#2038](https://github.com/hashicorp/terraform/issues/2038))
  * provisioner/chef: fix interpolation in the Chef provisioner ([#2168](https://github.com/hashicorp/terraform/issues/2168))
  * provisioner/remote-exec: Don't prepend shebang on scripts that already
      have one ([#2041](https://github.com/hashicorp/terraform/issues/2041))

## 0.5.2 (May 15, 2015)

FEATURES:

  * **Chef provisioning**: You can now provision new hosts (both Linux and
     Windows) with [Chef](https://chef.io) using a native provisioner ([#1868](https://github.com/hashicorp/terraform/issues/1868))

IMPROVEMENTS:

  * **New config function: `formatlist`** - Format lists in a similar way to `format`.
    Useful for creating URLs from a list of IPs. ([#1829](https://github.com/hashicorp/terraform/issues/1829))
  * **New resource: `aws_route53_zone_association`**
  * provider/aws: `aws_autoscaling_group` can wait for capacity in ELB
      via `min_elb_capacity` ([#1970](https://github.com/hashicorp/terraform/issues/1970))
  * provider/aws: `aws_db_instances` supports `license_model` ([#1966](https://github.com/hashicorp/terraform/issues/1966))
  * provider/aws: `aws_elasticache_cluster` add support for Tags ([#1965](https://github.com/hashicorp/terraform/issues/1965))
  * provider/aws: `aws_network_acl` Network ACLs can be applied to multiple subnets ([#1931](https://github.com/hashicorp/terraform/issues/1931))
  * provider/aws: `aws_s3_bucket` exports `hosted_zone_id` and `region` ([#1865](https://github.com/hashicorp/terraform/issues/1865))
  * provider/aws: `aws_s3_bucket` add support for website `redirect_all_requests_to` ([#1909](https://github.com/hashicorp/terraform/issues/1909))
  * provider/aws: `aws_route53_record` exports `fqdn` ([#1847](https://github.com/hashicorp/terraform/issues/1847))
  * provider/aws: `aws_route53_zone` can create private hosted zones ([#1526](https://github.com/hashicorp/terraform/issues/1526))
  * provider/google: `google_compute_instance` `scratch` attribute added ([#1920](https://github.com/hashicorp/terraform/issues/1920))

BUG FIXES:

  * core: fix "resource not found" for interpolation issues with modules
  * core: fix unflattenable error for orphans ([#1922](https://github.com/hashicorp/terraform/issues/1922))
  * core: fix deadlock with create-before-destroy + modules ([#1949](https://github.com/hashicorp/terraform/issues/1949))
  * core: fix "no roots found" error with create-before-destroy ([#1953](https://github.com/hashicorp/terraform/issues/1953))
  * core: variables set with environment variables won't validate as
      not set without a default ([#1930](https://github.com/hashicorp/terraform/issues/1930))
  * core: resources with a blank ID in the state are now assumed to not exist ([#1905](https://github.com/hashicorp/terraform/issues/1905))
  * command/push: local vars override remote ones ([#1881](https://github.com/hashicorp/terraform/issues/1881))
  * provider/aws: Mark `aws_security_group` description as `ForceNew` ([#1871](https://github.com/hashicorp/terraform/issues/1871))
  * provider/aws: `aws_db_instance` ARN value is correct ([#1910](https://github.com/hashicorp/terraform/issues/1910))
  * provider/aws: `aws_db_instance` only submit modify request if there
      is a change. ([#1906](https://github.com/hashicorp/terraform/issues/1906))
  * provider/aws: `aws_elasticache_cluster` export missing information on cluster nodes ([#1965](https://github.com/hashicorp/terraform/issues/1965))
  * provider/aws: bad AMI on a launch configuration won't block refresh ([#1901](https://github.com/hashicorp/terraform/issues/1901))
  * provider/aws: `aws_security_group` + `aws_subnet` - destroy timeout increased
    to prevent DependencyViolation errors. ([#1886](https://github.com/hashicorp/terraform/issues/1886))
  * provider/google: `google_compute_instance` Local SSDs no-longer cause crash
      ([#1088](https://github.com/hashicorp/terraform/issues/1088))
  * provider/google: `google_http_health_check` Defaults now driven from Terraform,
      avoids errors on update ([#1894](https://github.com/hashicorp/terraform/issues/1894))
  * provider/google: `google_compute_template` Update Instance Template network
      definition to match changes to Instance ([#980](https://github.com/hashicorp/terraform/issues/980))
  * provider/template: Fix infinite diff ([#1898](https://github.com/hashicorp/terraform/issues/1898))

## 0.5.1 (never released)

This version was never released since we accidentally skipped it!

## 0.5.0 (May 7, 2015)

BACKWARDS INCOMPATIBILITIES:

  * provider/aws: Terraform now remove the default egress rule created by AWS in
    a new security group.

FEATURES:

  * **Multi-provider (a.k.a multi-region)**: Multiple instances of a single
     provider can be configured so resources can apply to different settings.
     As an example, this allows Terraform to manage multiple regions with AWS.
  * **Environmental variables to set variables**: Environment variables can be
     used to set variables. The environment variables must be in the format
     `TF_VAR_name` and this will be checked last for a value.
  * **New remote state backend: `s3`**: You can now store remote state in
     an S3 bucket. ([#1723](https://github.com/hashicorp/terraform/issues/1723))
  * **Automatic AWS retries**: This release includes a lot of improvement
     around automatic retries of transient errors in AWS. The number of
     retry attempts is also configurable.
  * **Templates**: A new `template_file` resource allows long strings needing
     variable interpolation to be moved into files. ([#1778](https://github.com/hashicorp/terraform/issues/1778))
  * **Provision with WinRM**: Provisioners can now run remote commands on
     Windows hosts. ([#1483](https://github.com/hashicorp/terraform/issues/1483))

IMPROVEMENTS:

  * **New config function: `length`** - Get the length of a string or a list.
      Useful in conjunction with `split`. ([#1495](https://github.com/hashicorp/terraform/issues/1495))
  * **New resource: `aws_app_cookie_stickiness_policy`**
  * **New resource: `aws_customer_gateway`**
  * **New resource: `aws_ebs_volume`**
  * **New resource: `aws_elasticache_cluster`**
  * **New resource: `aws_elasticache_security_group`**
  * **New resource: `aws_elasticache_subnet_group`**
  * **New resource: `aws_iam_access_key`**
  * **New resource: `aws_iam_group_policy`**
  * **New resource: `aws_iam_group`**
  * **New resource: `aws_iam_instance_profile`**
  * **New resource: `aws_iam_policy`**
  * **New resource: `aws_iam_role_policy`**
  * **New resource: `aws_iam_role`**
  * **New resource: `aws_iam_user_policy`**
  * **New resource: `aws_iam_user`**
  * **New resource: `aws_lb_cookie_stickiness_policy`**
  * **New resource: `aws_proxy_protocol_policy`**
  * **New resource: `aws_security_group_rule`**
  * **New resource: `aws_vpc_dhcp_options_association`**
  * **New resource: `aws_vpc_dhcp_options`**
  * **New resource: `aws_vpn_connection_route`**
  * **New resource: `google_dns_managed_zone`**
  * **New resource: `google_dns_record_set`**
  * **Migrate to upstream AWS SDK:** Migrate the AWS provider to
      [awslabs/aws-sdk-go](https://github.com/awslabs/aws-sdk-go),
      the official `awslabs` library. Previously we had forked the library for
      stability while `awslabs` refactored. Now that work has completed, and we've
      migrated back to the upstream version.
  * core: Improve error message on diff mismatch ([#1501](https://github.com/hashicorp/terraform/issues/1501))
  * provisioner/file: expand `~` in source path ([#1569](https://github.com/hashicorp/terraform/issues/1569))
  * provider/aws: Better retry logic, now retries up to 11 times by default
      with exponentional backoff. This number is configurable. ([#1787](https://github.com/hashicorp/terraform/issues/1787))
  * provider/aws: Improved credential detection ([#1470](https://github.com/hashicorp/terraform/issues/1470))
  * provider/aws: Can specify a `token` via the config file ([#1601](https://github.com/hashicorp/terraform/issues/1601))
  * provider/aws: Added new `vpc_security_group_ids` attribute for AWS
      Instances. If using a VPC, you can now modify the security groups for that
      Instance without destroying it ([#1539](https://github.com/hashicorp/terraform/issues/1539))
  * provider/aws: White or blacklist account IDs that can be used to
      protect against accidents. ([#1595](https://github.com/hashicorp/terraform/issues/1595))
  * provider/aws: Add a subset of IAM resources ([#939](https://github.com/hashicorp/terraform/issues/939))
  * provider/aws: `aws_autoscaling_group` retries deletes through "in progress"
      errors ([#1840](https://github.com/hashicorp/terraform/issues/1840))
  * provider/aws: `aws_autoscaling_group` waits for healthy capacity during
      ASG creation ([#1839](https://github.com/hashicorp/terraform/issues/1839))
  * provider/aws: `aws_instance` supports placement groups ([#1358](https://github.com/hashicorp/terraform/issues/1358))
  * provider/aws: `aws_eip` supports network interface attachment ([#1681](https://github.com/hashicorp/terraform/issues/1681))
  * provider/aws: `aws_elb` supports in-place changing of listeners ([#1619](https://github.com/hashicorp/terraform/issues/1619))
  * provider/aws: `aws_elb` supports connection draining settings ([#1502](https://github.com/hashicorp/terraform/issues/1502))
  * provider/aws: `aws_elb` increase default idle timeout to 60s ([#1646](https://github.com/hashicorp/terraform/issues/1646))
  * provider/aws: `aws_key_pair` name can be omitted and generated ([#1751](https://github.com/hashicorp/terraform/issues/1751))
  * provider/aws: `aws_network_acl` improved validation for network ACL ports
      and protocols ([#1798](https://github.com/hashicorp/terraform/issues/1798)) ([#1808](https://github.com/hashicorp/terraform/issues/1808))
  * provider/aws: `aws_route_table` can target network interfaces ([#968](https://github.com/hashicorp/terraform/issues/968))
  * provider/aws: `aws_route_table` can specify propagating VGWs ([#1516](https://github.com/hashicorp/terraform/issues/1516))
  * provider/aws: `aws_route53_record` supports weighted sets ([#1578](https://github.com/hashicorp/terraform/issues/1578))
  * provider/aws: `aws_route53_zone` exports nameservers ([#1525](https://github.com/hashicorp/terraform/issues/1525))
  * provider/aws: `aws_s3_bucket` website support ([#1738](https://github.com/hashicorp/terraform/issues/1738))
  * provider/aws: `aws_security_group` name becomes optional and can be
      automatically set to a unique identifier; this helps with
      `create_before_destroy` scenarios ([#1632](https://github.com/hashicorp/terraform/issues/1632))
  * provider/aws: `aws_security_group` description becomes optional with a
      static default value ([#1632](https://github.com/hashicorp/terraform/issues/1632))
  * provider/aws: automatically set the private IP as the SSH address
      if not specified and no public IP is available ([#1623](https://github.com/hashicorp/terraform/issues/1623))
  * provider/aws: `aws_elb` exports `source_security_group` field ([#1708](https://github.com/hashicorp/terraform/issues/1708))
  * provider/aws: `aws_route53_record` supports alias targeting ([#1775](https://github.com/hashicorp/terraform/issues/1775))
  * provider/aws: Remove default AWS egress rule for newly created Security Groups ([#1765](https://github.com/hashicorp/terraform/issues/1765))
  * provider/consul: add `scheme` configuration argument ([#1838](https://github.com/hashicorp/terraform/issues/1838))
  * provider/docker: `docker_container` can specify links ([#1564](https://github.com/hashicorp/terraform/issues/1564))
  * provider/google: `resource_compute_disk` supports snapshots ([#1426](https://github.com/hashicorp/terraform/issues/1426))
  * provider/google: `resource_compute_instance` supports specifying the
      device name ([#1426](https://github.com/hashicorp/terraform/issues/1426))
  * provider/openstack: Floating IP support for LBaaS ([#1550](https://github.com/hashicorp/terraform/issues/1550))
  * provider/openstack: Add AZ to `openstack_blockstorage_volume_v1` ([#1726](https://github.com/hashicorp/terraform/issues/1726))

BUG FIXES:

  * core: Fix graph cycle issues surrounding modules ([#1582](https://github.com/hashicorp/terraform/issues/1582)) ([#1637](https://github.com/hashicorp/terraform/issues/1637))
  * core: math on arbitrary variables works if first operand isn't a
      numeric primitive. ([#1381](https://github.com/hashicorp/terraform/issues/1381))
  * core: avoid unnecessary cycles by pruning tainted destroys from
      graph if there are no tainted resources ([#1475](https://github.com/hashicorp/terraform/issues/1475))
  * core: fix issue where destroy nodes weren't pruned in specific
      edge cases around matching prefixes, which could cause cycles ([#1527](https://github.com/hashicorp/terraform/issues/1527))
  * core: fix issue causing diff mismatch errors in certain scenarios during
      resource replacement ([#1515](https://github.com/hashicorp/terraform/issues/1515))
  * core: dependencies on resources with a different index work when
      count > 1 ([#1540](https://github.com/hashicorp/terraform/issues/1540))
  * core: don't panic if variable default type is invalid ([#1344](https://github.com/hashicorp/terraform/issues/1344))
  * core: fix perpetual diff issue for computed maps that are empty ([#1607](https://github.com/hashicorp/terraform/issues/1607))
  * core: validation added to check for `self` variables in modules ([#1609](https://github.com/hashicorp/terraform/issues/1609))
  * core: fix edge case where validation didn't pick up unknown fields
      if the value was computed ([#1507](https://github.com/hashicorp/terraform/issues/1507))
  * core: Fix issue where values in sets on resources couldn't contain
      hyphens. ([#1641](https://github.com/hashicorp/terraform/issues/1641))
  * core: Outputs removed from the config are removed from the state ([#1714](https://github.com/hashicorp/terraform/issues/1714))
  * core: Validate against the worst-case graph during plan phase to catch cycles
      that would previously only show up during apply ([#1655](https://github.com/hashicorp/terraform/issues/1655))
  * core: Referencing invalid module output in module validates ([#1448](https://github.com/hashicorp/terraform/issues/1448))
  * command: remote states with uppercase types work ([#1356](https://github.com/hashicorp/terraform/issues/1356))
  * provider/aws: Support `AWS_SECURITY_TOKEN` env var again ([#1785](https://github.com/hashicorp/terraform/issues/1785))
  * provider/aws: Don't save "instance" for EIP if association fails ([#1776](https://github.com/hashicorp/terraform/issues/1776))
  * provider/aws: launch configuration ID set after create success ([#1518](https://github.com/hashicorp/terraform/issues/1518))
  * provider/aws: Fixed an issue with creating ELBs without any tags ([#1580](https://github.com/hashicorp/terraform/issues/1580))
  * provider/aws: Fix issue in Security Groups with empty IPRanges ([#1612](https://github.com/hashicorp/terraform/issues/1612))
  * provider/aws: manually deleted S3 buckets are refreshed properly ([#1574](https://github.com/hashicorp/terraform/issues/1574))
  * provider/aws: only check for EIP allocation ID in VPC ([#1555](https://github.com/hashicorp/terraform/issues/1555))
  * provider/aws: raw protocol numbers work in `aws_network_acl` ([#1435](https://github.com/hashicorp/terraform/issues/1435))
  * provider/aws: Block devices can be encrypted ([#1718](https://github.com/hashicorp/terraform/issues/1718))
  * provider/aws: ASG health check grace period can be updated in-place ([#1682](https://github.com/hashicorp/terraform/issues/1682))
  * provider/aws: ELB security groups can be updated in-place ([#1662](https://github.com/hashicorp/terraform/issues/1662))
  * provider/aws: `aws_main_route_table<|MERGE_RESOLUTION|>--- conflicted
+++ resolved
@@ -1,5 +1,3 @@
-<<<<<<< HEAD
-=======
 ## 0.10.1 (Unreleased)
 
 ## 0.10.0 (August 2, 2017)
@@ -178,7 +176,6 @@
 * provisioner/chef: Prevent a panic while trying to read the connection info ([#15271](https://github.com/hashicorp/terraform/issues/15271))
 * provisioner/file: Refactor the provisioner validation function to prevent false positives ([#15273](https://github.com/hashicorp/terraform/issues/15273))
 
->>>>>>> 8e6a0845
 ## 0.9.11 (Jul 3, 2017)
 
 BUG FIXES:
@@ -197,13 +194,8 @@
 
 BUG FIXES:
 
-<<<<<<< HEAD
-* provisioner/file: Refactor the provisioner validation function to prevent false positives ([#15273](https://github.com/hashicorp/terraform/issues/15273))
-* provisioner/chef: Prevent a panic while trying to read the connection info ([#15271](https://github.com/hashicorp/terraform/issues/15271))
-=======
  * provisioner/file: Refactor the provisioner validation function to prevent false positives ([#15273](https://github.com/hashicorp/terraform/issues/15273)))
  * provisioner/chef: Prevent a panic while trying to read the connection info ([#15271](https://github.com/hashicorp/terraform/issues/15271)))
->>>>>>> 8e6a0845
 
 ## 0.9.8 (June 7, 2017)
 
